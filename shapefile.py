--- conflicted
+++ resolved
@@ -1,2692 +1,2689 @@
-"""
-IronPyShp
-
-shapefile.py
-Provides read and write support for ESRI Shapefiles.
-authors: jlawhead<at>geospatialpython.com
-maintainer: karim.bahgat.norway<at>gmail.com
-reluctant Iron Python 2 user: james.parrott<at>proton.me
-Compatible with CPython versions 2.7-3.x
-and Iron Python 2.7 (IronPyShp fixes a unicode bug, but 
-has not otherwise been tested).
-"""
-
-__version__ = "2.3.1"
-
-from struct import pack, unpack, calcsize, error, Struct
-import os
-import sys
-import time
-import array
-import tempfile
-import logging
-import io
-from datetime import date
-import zipfile
-<<<<<<< HEAD
-import collections
-=======
-import platform
->>>>>>> d1cbb88b
-
-# Create named logger
-logger = logging.getLogger(__name__)
-
-
-# Module settings
-VERBOSE = True
-
-# Constants for shape types
-NULL = 0
-POINT = 1
-POLYLINE = 3
-POLYGON = 5
-MULTIPOINT = 8
-POINTZ = 11
-POLYLINEZ = 13
-POLYGONZ = 15
-MULTIPOINTZ = 18
-POINTM = 21
-POLYLINEM = 23
-POLYGONM = 25
-MULTIPOINTM = 28
-MULTIPATCH = 31
-
-SHAPETYPE_LOOKUP = {
-    0: 'NULL',
-    1: 'POINT',
-    3: 'POLYLINE',
-    5: 'POLYGON',
-    8: 'MULTIPOINT',
-    11: 'POINTZ',
-    13: 'POLYLINEZ',
-    15: 'POLYGONZ',
-    18: 'MULTIPOINTZ',
-    21: 'POINTM',
-    23: 'POLYLINEM',
-    25: 'POLYGONM',
-    28: 'MULTIPOINTM',
-    31: 'MULTIPATCH'}
-
-TRIANGLE_STRIP = 0
-TRIANGLE_FAN = 1
-OUTER_RING = 2
-INNER_RING = 3
-FIRST_RING = 4
-RING = 5
-
-PARTTYPE_LOOKUP = {
-    0: 'TRIANGLE_STRIP',
-    1: 'TRIANGLE_FAN',
-    2: 'OUTER_RING',
-    3: 'INNER_RING',
-    4: 'FIRST_RING',
-    5: 'RING'}
-
-
-# Python 2-3 handling
-
-PYTHON3 = sys.version_info[0] == 3
-
-if PYTHON3:
-    xrange = range
-    izip = zip
-
-    from urllib.parse import urlparse, urlunparse
-    from urllib.error import HTTPError
-    from urllib.request import urlopen, Request
-    
-else:
-    from itertools import izip
-
-    from urlparse import urlparse, urlunparse
-    from urllib2 import HTTPError
-    from urllib2 import urlopen, Request
-
-
-# Helpers
-
-MISSING = [None,'']
-NODATA = -10e38 # as per the ESRI shapefile spec, only used for m-values. 
-
-if PYTHON3:
-    def b(v, encoding='utf-8', encodingErrors='strict'):
-        if isinstance(v, str):
-            # For python 3 encode str to bytes.
-            return v.encode(encoding, encodingErrors)
-        elif isinstance(v, bytes):
-            # Already bytes.
-            return v
-        elif v is None:
-            # Since we're dealing with text, interpret None as ""
-            return b""
-        else:
-            # Force string representation.
-            return str(v).encode(encoding, encodingErrors)
-
-    def u(v, encoding='utf-8', encodingErrors='strict'):
-        if isinstance(v, bytes):
-            # For python 3 decode bytes to str.
-            return v.decode(encoding, encodingErrors)
-        elif isinstance(v, str):
-            # Already str.
-            return v
-        elif v is None:
-            # Since we're dealing with text, interpret None as ""
-            return ""
-        else:
-            # Force string representation.
-            return bytes(v).decode(encoding, encodingErrors)
-
-    def is_string(v):
-        return isinstance(v, str)
-
-else:
-    def b(v, encoding='utf-8', encodingErrors='strict'):
-        if isinstance(v, unicode):
-            # For python 2 encode unicode to bytes.
-            return v.encode(encoding, encodingErrors)
-        elif isinstance(v, bytes):
-            # Already bytes.
-            return v
-        elif v is None:
-            # Since we're dealing with text, interpret None as ""
-            return ""
-        else:
-            # Force string representation.
-            return unicode(v).encode(encoding, encodingErrors)
-
-    if platform.python_implementation() == 'IronPython':
-        cPython_2_b = b
-        b = lambda *args, **kwargs : bytes(cPython_2_b(*args, **kwargs))
-
-    def u(v, encoding='utf-8', encodingErrors='strict'):
-        if isinstance(v, bytes):
-            # For python 2 decode bytes to unicode.
-            return v.decode(encoding, encodingErrors)
-        elif isinstance(v, unicode):
-            # Already unicode.
-            return v
-        elif v is None:
-            # Since we're dealing with text, interpret None as ""
-            return u""
-        else:
-            # Force string representation.
-            return bytes(v).decode(encoding, encodingErrors)
-
-    def is_string(v):
-        return isinstance(v, basestring)
-
-if sys.version_info[0:2] >= (3, 6):
-    def pathlike_obj(path):
-        if isinstance(path, os.PathLike):
-            return os.fsdecode(path)
-        else:
-            return path
-else:
-    def pathlike_obj(path):
-        if is_string(path):
-            return path
-        elif hasattr(path, "__fspath__"):
-            return path.__fspath__()
-        else:
-            try:
-                return str(path)
-            except:
-                return path
-    
-    # Coincidentally, Python 3.5 and earlier are also the versions in which
-    # dicts are not already ordered.
-    # "Changed in version 3.7: Dictionary order is guaranteed to be insertion 
-    # order. This behavior was an implementation detail of CPython from 3.6"
-    # https://docs.python.org/3/library/stdtypes.html#dict
-    dict = collections.OrderedDict
-
-
-# Begin
-
-class _Array(array.array):
-    """Converts python tuples to lists of the appropriate type.
-    Used to unpack different shapefile header parts."""
-    def __repr__(self):
-        return str(self.tolist())
-
-def signed_area(coords, fast=False):
-    """Return the signed area enclosed by a ring using the linear time
-    algorithm. A value >= 0 indicates a counter-clockwise oriented ring.
-    A faster version is possible by setting 'fast' to True, which returns
-    2x the area, e.g. if you're only interested in the sign of the area.
-    """
-    xs, ys = map(list, list(zip(*coords))[:2]) # ignore any z or m values
-    xs.append(xs[1])
-    ys.append(ys[1])
-    area2 = sum(xs[i]*(ys[i+1]-ys[i-1]) for i in range(1, len(coords)))
-    if fast:
-        return area2
-    else:
-        return area2 / 2.0
-
-def is_cw(coords):
-    """Returns True if a polygon ring has clockwise orientation, determined
-    by a negatively signed area. 
-    """
-    area2 = signed_area(coords, fast=True)
-    return area2 < 0
-
-def rewind(coords):
-    """Returns the input coords in reversed order.
-    """
-    return list(reversed(coords))
-
-def ring_bbox(coords):
-    """Calculates and returns the bounding box of a ring.
-    """
-    xs,ys = zip(*coords)
-    bbox = min(xs),min(ys),max(xs),max(ys)
-    return bbox
-
-def bbox_overlap(bbox1, bbox2):
-    """Tests whether two bounding boxes overlap, returning a boolean
-    """
-    xmin1,ymin1,xmax1,ymax1 = bbox1
-    xmin2,ymin2,xmax2,ymax2 = bbox2
-    overlap = (xmin1 <= xmax2 and xmax1 >= xmin2 and ymin1 <= ymax2 and ymax1 >= ymin2)
-    return overlap
-
-def bbox_contains(bbox1, bbox2):
-    """Tests whether bbox1 fully contains bbox2, returning a boolean
-    """
-    xmin1,ymin1,xmax1,ymax1 = bbox1
-    xmin2,ymin2,xmax2,ymax2 = bbox2
-    contains = (xmin1 < xmin2 and xmax1 > xmax2 and ymin1 < ymin2 and ymax1 > ymax2)
-    return contains
-
-def ring_contains_point(coords, p):
-    """Fast point-in-polygon crossings algorithm, MacMartin optimization.
-
-    Adapted from code by Eric Haynes
-    http://www.realtimerendering.com/resources/GraphicsGems//gemsiv/ptpoly_haines/ptinpoly.c
-    
-    Original description:
-        Shoot a test ray along +X axis.  The strategy, from MacMartin, is to
-        compare vertex Y values to the testing point's Y and quickly discard
-        edges which are entirely to one side of the test ray.
-    """
-    tx,ty = p
-
-    # get initial test bit for above/below X axis
-    vtx0 = coords[0]
-    yflag0 = ( vtx0[1] >= ty )
-
-    inside_flag = False
-    for vtx1 in coords[1:]: 
-        yflag1 = ( vtx1[1] >= ty )
-        # check if endpoints straddle (are on opposite sides) of X axis
-        # (i.e. the Y's differ); if so, +X ray could intersect this edge.
-        if yflag0 != yflag1: 
-            xflag0 = ( vtx0[0] >= tx )
-            # check if endpoints are on same side of the Y axis (i.e. X's
-            # are the same); if so, it's easy to test if edge hits or misses.
-            if xflag0 == ( vtx1[0] >= tx ):
-                # if edge's X values both right of the point, must hit
-                if xflag0:
-                    inside_flag = not inside_flag
-            else:
-                # compute intersection of pgon segment with +X ray, note
-                # if >= point's X; if so, the ray hits it.
-                if ( vtx1[0] - (vtx1[1]-ty) * ( vtx0[0]-vtx1[0]) / (vtx0[1]-vtx1[1]) ) >= tx:
-                    inside_flag = not inside_flag
-
-        # move to next pair of vertices, retaining info as possible
-        yflag0 = yflag1
-        vtx0 = vtx1
-
-    return inside_flag
-
-def ring_sample(coords, ccw=False):
-    """Return a sample point guaranteed to be within a ring, by efficiently
-    finding the first centroid of a coordinate triplet whose orientation
-    matches the orientation of the ring and passes the point-in-ring test.
-    The orientation of the ring is assumed to be clockwise, unless ccw
-    (counter-clockwise) is set to True. 
-    """
-    triplet = []
-    def itercoords():
-        # iterate full closed ring
-        for p in coords:
-            yield p
-        # finally, yield the second coordinate to the end to allow checking the last triplet
-        yield coords[1]
-        
-    for p in itercoords(): 
-        # add point to triplet (but not if duplicate)
-        if p not in triplet:
-            triplet.append(p)
-            
-        # new triplet, try to get sample
-        if len(triplet) == 3:
-            # check that triplet does not form a straight line (not a triangle)
-            is_straight_line = (triplet[0][1] - triplet[1][1]) * (triplet[0][0] - triplet[2][0]) == (triplet[0][1] - triplet[2][1]) * (triplet[0][0] - triplet[1][0])
-            if not is_straight_line:
-                # get triplet orientation
-                closed_triplet = triplet + [triplet[0]]
-                triplet_ccw = not is_cw(closed_triplet)
-                # check that triplet has the same orientation as the ring (means triangle is inside the ring)
-                if ccw == triplet_ccw:
-                    # get triplet centroid
-                    xs,ys = zip(*triplet)
-                    xmean,ymean = sum(xs) / 3.0, sum(ys) / 3.0
-                    # check that triplet centroid is truly inside the ring
-                    if ring_contains_point(coords, (xmean,ymean)):
-                        return xmean,ymean
-
-            # failed to get sample point from this triplet
-            # remove oldest triplet coord to allow iterating to next triplet
-            triplet.pop(0)
-            
-    else:
-        raise Exception('Unexpected error: Unable to find a ring sample point.')
-
-def ring_contains_ring(coords1, coords2):
-    '''Returns True if all vertexes in coords2 are fully inside coords1.
-    '''
-    return all((ring_contains_point(coords1, p2) for p2 in coords2))
-
-def organize_polygon_rings(rings, return_errors=None):
-    '''Organize a list of coordinate rings into one or more polygons with holes.
-    Returns a list of polygons, where each polygon is composed of a single exterior
-    ring, and one or more interior holes. If a return_errors dict is provided (optional), 
-    any errors encountered will be added to it. 
-
-    Rings must be closed, and cannot intersect each other (non-self-intersecting polygon).
-    Rings are determined as exteriors if they run in clockwise direction, or interior
-    holes if they run in counter-clockwise direction. This method is used to construct
-    GeoJSON (multi)polygons from the shapefile polygon shape type, which does not
-    explicitly store the structure of the polygons beyond exterior/interior ring orientation. 
-    '''
-    # first iterate rings and classify as exterior or hole
-    exteriors = []
-    holes = []
-    for ring in rings:
-        # shapefile format defines a polygon as a sequence of rings
-        # where exterior rings are clockwise, and holes counterclockwise
-        if is_cw(ring):
-            # ring is exterior
-            exteriors.append(ring)
-        else:
-            # ring is a hole
-            holes.append(ring)
-                
-    # if only one exterior, then all holes belong to that exterior
-    if len(exteriors) == 1:
-        # exit early
-        poly = [exteriors[0]] + holes
-        polys = [poly]
-        return polys
-
-    # multiple exteriors, ie multi-polygon, have to group holes with correct exterior
-    # shapefile format does not specify which holes belong to which exteriors
-    # so have to do efficient multi-stage checking of hole-to-exterior containment
-    elif len(exteriors) > 1:
-        # exit early if no holes
-        if not holes:
-            polys = []
-            for ext in exteriors:
-                poly = [ext]
-                polys.append(poly)
-            return polys
-        
-        # first determine each hole's candidate exteriors based on simple bbox contains test
-        hole_exteriors = dict([(hole_i,[]) for hole_i in xrange(len(holes))])
-        exterior_bboxes = [ring_bbox(ring) for ring in exteriors]
-        for hole_i in hole_exteriors.keys():
-            hole_bbox = ring_bbox(holes[hole_i])
-            for ext_i,ext_bbox in enumerate(exterior_bboxes):
-                if bbox_contains(ext_bbox, hole_bbox):
-                    hole_exteriors[hole_i].append( ext_i )
-
-        # then, for holes with still more than one possible exterior, do more detailed hole-in-ring test
-        for hole_i,exterior_candidates in hole_exteriors.items():
-            
-            if len(exterior_candidates) > 1:
-                # get hole sample point
-                ccw = not is_cw(holes[hole_i])
-                hole_sample = ring_sample(holes[hole_i], ccw=ccw)
-                # collect new exterior candidates
-                new_exterior_candidates = []
-                for ext_i in exterior_candidates:
-                    # check that hole sample point is inside exterior
-                    hole_in_exterior = ring_contains_point(exteriors[ext_i], hole_sample)
-                    if hole_in_exterior:
-                        new_exterior_candidates.append(ext_i)
-
-                # set new exterior candidates
-                hole_exteriors[hole_i] = new_exterior_candidates
-
-        # if still holes with more than one possible exterior, means we have an exterior hole nested inside another exterior's hole
-        for hole_i,exterior_candidates in hole_exteriors.items():
-            
-            if len(exterior_candidates) > 1:
-                # exterior candidate with the smallest area is the hole's most immediate parent
-                ext_i = sorted(exterior_candidates, key=lambda x: abs(signed_area(exteriors[x], fast=True)))[0]
-                hole_exteriors[hole_i] = [ext_i]
-
-        # separate out holes that are orphaned (not contained by any exterior)
-        orphan_holes = []
-        for hole_i,exterior_candidates in list(hole_exteriors.items()):
-            if not exterior_candidates:
-                orphan_holes.append( hole_i )
-                del hole_exteriors[hole_i]
-                continue
-
-        # each hole should now only belong to one exterior, group into exterior-holes polygons
-        polys = []
-        for ext_i,ext in enumerate(exteriors):
-            poly = [ext]
-            # find relevant holes
-            poly_holes = []
-            for hole_i,exterior_candidates in list(hole_exteriors.items()):
-                # hole is relevant if previously matched with this exterior
-                if exterior_candidates[0] == ext_i:
-                    poly_holes.append( holes[hole_i] )
-            poly += poly_holes
-            polys.append(poly)
-
-        # add orphan holes as exteriors
-        for hole_i in orphan_holes:
-            ext = holes[hole_i]
-            # add as single exterior without any holes
-            poly = [ext]
-            polys.append(poly)
-
-        if orphan_holes and return_errors is not None:
-            return_errors['polygon_orphaned_holes'] = len(orphan_holes)
-
-        return polys
-
-    # no exteriors, be nice and assume due to incorrect winding order
-    else:
-        if return_errors is not None:
-            return_errors['polygon_only_holes'] = len(holes)
-        exteriors = holes
-        # add as single exterior without any holes
-        polys = [[ext] for ext in exteriors]
-        return polys
-
-class Shape(object):
-    def __init__(self, shapeType=NULL, points=None, parts=None, partTypes=None, oid=None):
-        """Stores the geometry of the different shape types
-        specified in the Shapefile spec. Shape types are
-        usually point, polyline, or polygons. Every shape type
-        except the "Null" type contains points at some level for
-        example vertices in a polygon. If a shape type has
-        multiple shapes containing points within a single
-        geometry record then those shapes are called parts. Parts
-        are designated by their starting index in geometry record's
-        list of shapes. For MultiPatch geometry, partTypes designates
-        the patch type of each of the parts. 
-        """
-        self.shapeType = shapeType
-        self.points = points or []
-        self.parts = parts or []
-        if partTypes:
-            self.partTypes = partTypes
-        
-        # and a dict to silently record any errors encountered
-        self._errors = {}
-        
-        # add oid
-        if oid is not None:
-            self.__oid = oid
-        else:
-            self.__oid = -1
-
-    @property
-    def __geo_interface__(self):
-        if self.shapeType in [POINT, POINTM, POINTZ]:
-            # point
-            if len(self.points) == 0:
-                # the shape has no coordinate information, i.e. is 'empty'
-                # the geojson spec does not define a proper null-geometry type
-                # however, it does allow geometry types with 'empty' coordinates to be interpreted as null-geometries
-                return {'type':'Point', 'coordinates':tuple()}
-            else:
-                return {
-                'type': 'Point',
-                'coordinates': tuple(self.points[0])
-                }
-        elif self.shapeType in [MULTIPOINT, MULTIPOINTM, MULTIPOINTZ]:
-            if len(self.points) == 0:
-                # the shape has no coordinate information, i.e. is 'empty'
-                # the geojson spec does not define a proper null-geometry type
-                # however, it does allow geometry types with 'empty' coordinates to be interpreted as null-geometries
-                return {'type':'MultiPoint', 'coordinates':[]}
-            else:
-                # multipoint
-                return {
-                'type': 'MultiPoint',
-                'coordinates': [tuple(p) for p in self.points]
-                }
-        elif self.shapeType in [POLYLINE, POLYLINEM, POLYLINEZ]:
-            if len(self.parts) == 0:
-                # the shape has no coordinate information, i.e. is 'empty'
-                # the geojson spec does not define a proper null-geometry type
-                # however, it does allow geometry types with 'empty' coordinates to be interpreted as null-geometries
-                return {'type':'LineString', 'coordinates':[]}
-            elif len(self.parts) == 1:
-                # linestring
-                return {
-                'type': 'LineString',
-                'coordinates': [tuple(p) for p in self.points]
-                }
-            else:
-                # multilinestring
-                ps = None
-                coordinates = []
-                for part in self.parts:
-                    if ps == None:
-                        ps = part
-                        continue
-                    else:
-                        coordinates.append([tuple(p) for p in self.points[ps:part]])
-                        ps = part
-                else:
-                    coordinates.append([tuple(p) for p in self.points[part:]])
-                return {
-                'type': 'MultiLineString',
-                'coordinates': coordinates
-                }
-        elif self.shapeType in [POLYGON, POLYGONM, POLYGONZ]:
-            if len(self.parts) == 0:
-                # the shape has no coordinate information, i.e. is 'empty'
-                # the geojson spec does not define a proper null-geometry type
-                # however, it does allow geometry types with 'empty' coordinates to be interpreted as null-geometries
-                return {'type':'Polygon', 'coordinates':[]}
-            else:
-                # get all polygon rings
-                rings = []
-                for i in xrange(len(self.parts)):
-                    # get indexes of start and end points of the ring
-                    start = self.parts[i]
-                    try:
-                        end = self.parts[i+1]
-                    except IndexError:
-                        end = len(self.points)
-
-                    # extract the points that make up the ring
-                    ring = [tuple(p) for p in self.points[start:end]]
-                    rings.append(ring)
-
-                # organize rings into list of polygons, where each polygon is defined as list of rings.
-                # the first ring is the exterior and any remaining rings are holes (same as GeoJSON). 
-                polys = organize_polygon_rings(rings, self._errors)
-                
-                # if VERBOSE is True, issue detailed warning about any shape errors
-                # encountered during the Shapefile to GeoJSON conversion
-                if VERBOSE and self._errors: 
-                    header = 'Possible issue encountered when converting Shape #{} to GeoJSON: '.format(self.oid)
-                    orphans = self._errors.get('polygon_orphaned_holes', None)
-                    if orphans:
-                        msg = header + 'Shapefile format requires that all polygon interior holes be contained by an exterior ring, \
-but the Shape contained interior holes (defined by counter-clockwise orientation in the shapefile format) that were \
-orphaned, i.e. not contained by any exterior rings. The rings were still included but were \
-encoded as GeoJSON exterior rings instead of holes.'
-                        logger.warning(msg)
-                    only_holes = self._errors.get('polygon_only_holes', None)
-                    if only_holes:
-                        msg = header + 'Shapefile format requires that polygons contain at least one exterior ring, \
-but the Shape was entirely made up of interior holes (defined by counter-clockwise orientation in the shapefile format). The rings were \
-still included but were encoded as GeoJSON exterior rings instead of holes.'
-                        logger.warning(msg)
-
-                # return as geojson
-                if len(polys) == 1:
-                    return {
-                    'type': 'Polygon',
-                    'coordinates': polys[0]
-                    }
-                else:
-                    return {
-                    'type': 'MultiPolygon',
-                    'coordinates': polys
-                    }
-
-        else:
-            raise Exception('Shape type "%s" cannot be represented as GeoJSON.' % SHAPETYPE_LOOKUP[self.shapeType])
-
-    @staticmethod
-    def _from_geojson(geoj):
-        # create empty shape
-        shape = Shape()
-        # set shapeType
-        geojType = geoj["type"] if geoj else "Null"
-        if geojType == "Null":
-            shapeType = NULL
-        elif geojType == "Point":
-            shapeType = POINT
-        elif geojType == "LineString":
-            shapeType = POLYLINE
-        elif geojType == "Polygon":
-            shapeType = POLYGON
-        elif geojType == "MultiPoint":
-            shapeType = MULTIPOINT
-        elif geojType == "MultiLineString":
-            shapeType = POLYLINE
-        elif geojType == "MultiPolygon":
-            shapeType = POLYGON
-        else:
-            raise Exception("Cannot create Shape from GeoJSON type '%s'" % geojType)
-        shape.shapeType = shapeType
-        
-        # set points and parts
-        if geojType == "Point":
-            shape.points = [ geoj["coordinates"] ]
-            shape.parts = [0]
-        elif geojType in ("MultiPoint","LineString"):
-            shape.points = geoj["coordinates"]
-            shape.parts = [0]
-        elif geojType in ("Polygon"):
-            points = []
-            parts = []
-            index = 0
-            for i,ext_or_hole in enumerate(geoj["coordinates"]):
-                # although the latest GeoJSON spec states that exterior rings should have 
-                # counter-clockwise orientation, we explicitly check orientation since older 
-                # GeoJSONs might not enforce this. 
-                if i == 0 and not is_cw(ext_or_hole):
-                    # flip exterior direction
-                    ext_or_hole = rewind(ext_or_hole)
-                elif i > 0 and is_cw(ext_or_hole):
-                    # flip hole direction
-                    ext_or_hole = rewind(ext_or_hole)
-                points.extend(ext_or_hole)
-                parts.append(index)
-                index += len(ext_or_hole)
-            shape.points = points
-            shape.parts = parts
-        elif geojType in ("MultiLineString"):
-            points = []
-            parts = []
-            index = 0
-            for linestring in geoj["coordinates"]:
-                points.extend(linestring)
-                parts.append(index)
-                index += len(linestring)
-            shape.points = points
-            shape.parts = parts
-        elif geojType in ("MultiPolygon"):
-            points = []
-            parts = []
-            index = 0
-            for polygon in geoj["coordinates"]:
-                for i,ext_or_hole in enumerate(polygon):
-                    # although the latest GeoJSON spec states that exterior rings should have 
-                    # counter-clockwise orientation, we explicitly check orientation since older 
-                    # GeoJSONs might not enforce this. 
-                    if i == 0 and not is_cw(ext_or_hole):
-                        # flip exterior direction
-                        ext_or_hole = rewind(ext_or_hole)
-                    elif i > 0 and is_cw(ext_or_hole):
-                        # flip hole direction
-                        ext_or_hole = rewind(ext_or_hole)
-                    points.extend(ext_or_hole)
-                    parts.append(index)
-                    index += len(ext_or_hole)
-            shape.points = points
-            shape.parts = parts
-        return shape
-
-    @property
-    def oid(self):
-        """The index position of the shape in the original shapefile"""
-        return self.__oid
-
-    @property
-    def shapeTypeName(self):
-        return SHAPETYPE_LOOKUP[self.shapeType]
-
-    def __repr__(self):
-        return 'Shape #{}: {}'.format(self.__oid, self.shapeTypeName)
-
-class _Record(list):
-    """
-    A class to hold a record. Subclasses list to ensure compatibility with
-    former work and to reuse all the optimizations of the builtin list.
-    In addition to the list interface, the values of the record
-    can also be retrieved using the field's name. For example if the dbf contains
-    a field ID at position 0, the ID can be retrieved with the position, the field name
-    as a key, or the field name as an attribute.
-
-    >>> # Create a Record with one field, normally the record is created by the Reader class
-    >>> r = _Record({'ID': 0}, [0])
-    >>> print(r[0])
-    >>> print(r['ID'])
-    >>> print(r.ID)
-    """
-
-    def __init__(self, field_positions, values, oid=None):
-        """
-        A Record should be created by the Reader class
-
-        :param field_positions: A dict mapping field names to field positions
-        :param values: A sequence of values
-        :param oid: The object id, an int (optional)
-        """
-        self.__field_positions = field_positions
-        if oid is not None:
-            self.__oid = oid
-        else:
-            self.__oid = -1
-        list.__init__(self, values)
-
-    def __getattr__(self, item):
-        """
-        __getattr__ is called if an attribute is used that does
-        not exist in the normal sense. For example r=Record(...), r.ID
-        calls r.__getattr__('ID'), but r.index(5) calls list.index(r, 5)
-        :param item: The field name, used as attribute
-        :return: Value of the field
-        :raises: AttributeError, if item is not a field of the shapefile
-                and IndexError, if the field exists but the field's 
-                corresponding value in the Record does not exist
-        """
-        try:
-            index = self.__field_positions[item]
-            return list.__getitem__(self, index)
-        except KeyError:
-            raise AttributeError('{} is not a field name'.format(item))
-        except IndexError:
-            raise IndexError('{} found as a field but not enough values available.'.format(item))
-
-    def __setattr__(self, key, value):
-        """
-        Sets a value of a field attribute
-        :param key: The field name
-        :param value: the value of that field
-        :return: None
-        :raises: AttributeError, if key is not a field of the shapefile
-        """
-        if key.startswith('_'):  # Prevent infinite loop when setting mangled attribute
-            return list.__setattr__(self, key, value)
-        try:
-            index = self.__field_positions[key]
-            return list.__setitem__(self, index, value)
-        except KeyError:
-            raise AttributeError('{} is not a field name'.format(key))
-
-    def __getitem__(self, item):
-        """
-        Extends the normal list item access with
-        access using a fieldname
-
-        For example r['ID'], r[0]
-        :param item: Either the position of the value or the name of a field
-        :return: the value of the field
-        """
-        try:
-            return list.__getitem__(self, item)
-        except TypeError:
-            try:
-                index = self.__field_positions[item]
-            except KeyError:
-                index = None
-        if index is not None:
-            return list.__getitem__(self, index)
-        else:
-            raise IndexError('"{}" is not a field name and not an int'.format(item))
-
-    def __setitem__(self, key, value):
-        """
-        Extends the normal list item access with
-        access using a fieldname
-
-        For example r['ID']=2, r[0]=2
-        :param key: Either the position of the value or the name of a field
-        :param value: the new value of the field
-        """
-        try:
-            return list.__setitem__(self, key, value)
-        except TypeError:
-            index = self.__field_positions.get(key)
-            if index is not None:
-                return list.__setitem__(self, index, value)
-            else:
-                raise IndexError('{} is not a field name and not an int'.format(key))
-
-    @property
-    def oid(self):
-        """The index position of the record in the original shapefile"""
-        return self.__oid
-
-    def as_dict(self, date_strings=False):
-        """
-        Returns this Record as a dictionary using the field names as keys
-        :return: dict
-        """
-        dct = dict((f, self[i]) for f, i in self.__field_positions.items())
-        if date_strings:
-            for k,v in dct.items():
-                if isinstance(v, date):
-                    dct[k] = '{:04d}{:02d}{:02d}'.format(v.year, v.month, v.day)
-        return dct
-
-    def __repr__(self):
-        return 'Record #{}: {}'.format(self.__oid, list(self))
-
-    def __dir__(self):
-        """
-        Helps to show the field names in an interactive environment like IPython.
-        See: http://ipython.readthedocs.io/en/stable/config/integrating.html
-
-        :return: List of method names and fields
-        """
-        default = list(dir(type(self))) # default list methods and attributes of this class
-        fnames = list(self.__field_positions.keys()) # plus field names (random order if Python version < 3.6)
-        return default + fnames 
-        
-class ShapeRecord(object):
-    """A ShapeRecord object containing a shape along with its attributes.
-    Provides the GeoJSON __geo_interface__ to return a Feature dictionary."""
-    def __init__(self, shape=None, record=None):
-        self.shape = shape
-        self.record = record
-
-    @property
-    def __geo_interface__(self):
-        return {'type': 'Feature',
-                'properties': self.record.as_dict(date_strings=True),
-                'geometry': None if self.shape.shapeType == NULL else self.shape.__geo_interface__}
-
-class Shapes(list):
-    """A class to hold a list of Shape objects. Subclasses list to ensure compatibility with
-    former work and to reuse all the optimizations of the builtin list.
-    In addition to the list interface, this also provides the GeoJSON __geo_interface__
-    to return a GeometryCollection dictionary."""
-
-    def __repr__(self):
-        return 'Shapes: {}'.format(list(self))
-
-    @property
-    def __geo_interface__(self):
-        # Note: currently this will fail if any of the shapes are null-geometries
-        # could be fixed by storing the shapefile shapeType upon init, returning geojson type with empty coords
-        collection = {'type': 'GeometryCollection',
-                      'geometries': [shape.__geo_interface__ for shape in self]}
-        return collection
-
-class ShapeRecords(list):
-    """A class to hold a list of ShapeRecord objects. Subclasses list to ensure compatibility with
-    former work and to reuse all the optimizations of the builtin list.
-    In addition to the list interface, this also provides the GeoJSON __geo_interface__
-    to return a FeatureCollection dictionary."""
-
-    def __repr__(self):
-        return 'ShapeRecords: {}'.format(list(self))
-
-    @property
-    def __geo_interface__(self):
-        collection =  {'type': 'FeatureCollection',
-                        'features': [shaperec.__geo_interface__ for shaperec in self]}
-        return collection
-
-class ShapefileException(Exception):
-    """An exception to handle shapefile specific problems."""
-    pass
-
-# def warn_geojson_collection(shapes):
-#     # collect information about any potential errors with the GeoJSON
-#     errors = {}
-#     for i,shape in enumerate(shapes):
-#         shape_errors = shape._errors
-#         if shape_errors:
-#             for error in shape_errors.keys():
-#                 errors[error] = errors[error] + [i] if error in errors else []
-
-#     # warn if any errors were found
-#     if errors:
-#         messages = ['Summary of possibles issues encountered during shapefile to GeoJSON conversion:']
-
-#         # polygon orphan holes
-#         orphans = errors.get('polygon_orphaned_holes', None)
-#         if orphans:
-#             msg = 'GeoJSON format requires that all interior holes be contained by an exterior ring, \
-# but the Shapefile contained {} records of polygons where some of its interior holes were \
-# orphaned (not contained by any other rings). The rings were still included but were \
-# encoded as GeoJSON exterior rings instead of holes. Shape ids: {}'.format(len(orphans), orphans)
-#             messages.append(msg)
-
-#         # polygon only holes/wrong orientation
-#         only_holes = errors.get('polygon_only_holes', None)
-#         if only_holes:
-#             msg = 'GeoJSON format requires that polygons contain at least one exterior ring, but \
-# the Shapefile contained {} records of polygons where all of its component rings were stored as interior \
-# holes. The rings were still included but were encoded as GeoJSON exterior rings instead of holes. \
-# Shape ids: {}'.format(len(only_holes), only_holes)
-#             messages.append(msg)
-
-#         if len(messages) > 1:
-#             # more than just the "Summary of..." header
-#             msg = '\n'.join(messages)
-#             logger.warning(msg)
-
-class Reader(object):
-    """Reads the three files of a shapefile as a unit or
-    separately.  If one of the three files (.shp, .shx,
-    .dbf) is missing no exception is thrown until you try
-    to call a method that depends on that particular file.
-    The .shx index file is used if available for efficiency
-    but is not required to read the geometry from the .shp
-    file. The "shapefile" argument in the constructor is the
-    name of the file you want to open, and can be the path
-    to a shapefile on a local filesystem, inside a zipfile, 
-    or a url. 
-
-    You can instantiate a Reader without specifying a shapefile
-    and then specify one later with the load() method.
-
-    Only the shapefile headers are read upon loading. Content
-    within each file is only accessed when required and as
-    efficiently as possible. Shapefiles are usually not large
-    but they can be.
-    """
-    def __init__(self, *args, **kwargs):
-        self.shp = None
-        self.shx = None
-        self.dbf = None
-        self._files_to_close = []
-        self.shapeName = "Not specified"
-        self._offsets = []
-        self.shpLength = None
-        self.numRecords = None
-        self.numShapes = None
-        self.fields = []
-        self.__dbfHdrLength = 0
-        self.__fieldLookup = {}
-        self.encoding = kwargs.pop('encoding', 'utf-8')
-        self.encodingErrors = kwargs.pop('encodingErrors', 'strict')
-        # See if a shapefile name was passed as the first argument
-        if len(args) > 0:
-            path = pathlike_obj(args[0])
-            if is_string(path):
-
-                if '.zip' in path:
-                    # Shapefile is inside a zipfile
-                    if path.count('.zip') > 1:
-                        # Multiple nested zipfiles
-                        raise ShapefileException('Reading from multiple nested zipfiles is not supported: %s' % path)
-                    # Split into zipfile and shapefile paths
-                    if path.endswith('.zip'):
-                        zpath = path
-                        shapefile = None
-                    else:
-                        zpath = path[:path.find('.zip')+4]
-                        shapefile = path[path.find('.zip')+4+1:]
-                    # Create a zip file handle
-                    if zpath.startswith('http'):
-                        # Zipfile is from a url
-                        # Download to a temporary url and treat as normal zipfile
-                        req = Request(zpath, headers={'User-agent':'Mozilla/5.0 (Macintosh; Intel Mac OS X 10_9_3) AppleWebKit/537.36 (KHTML, like Gecko) Chrome/35.0.1916.47 Safari/537.36'})
-                        resp = urlopen(req)
-                        # write zipfile data to a read+write tempfile and use as source, gets deleted when garbage collected
-                        zipfileobj = tempfile.NamedTemporaryFile(mode='w+b', suffix='.zip', delete=True)
-                        zipfileobj.write(resp.read())
-                        zipfileobj.seek(0)
-                    else:
-                        # Zipfile is from a file
-                        zipfileobj = open(zpath, mode='rb')
-                    # Open the zipfile archive
-                    with zipfile.ZipFile(zipfileobj, 'r') as archive:
-                        if not shapefile:
-                            # Only the zipfile path is given
-                            # Inspect zipfile contents to find the full shapefile path
-                            shapefiles = [name
-                                        for name in archive.namelist()
-                                        if name.endswith('.shp')]
-                            # The zipfile must contain exactly one shapefile
-                            if len(shapefiles) == 0:
-                                raise ShapefileException('Zipfile does not contain any shapefiles')
-                            elif len(shapefiles) == 1:
-                                shapefile = shapefiles[0]
-                            else:
-                                raise ShapefileException('Zipfile contains more than one shapefile: %s. Please specify the full \
-                                    path to the shapefile you would like to open.' % shapefiles )
-                        # Try to extract file-like objects from zipfile
-                        shapefile = os.path.splitext(shapefile)[0] # root shapefile name
-                        for ext in ['shp','shx','dbf']:
-                            try:
-                                member = archive.open(shapefile+'.'+ext)
-                                # write zipfile member data to a read+write tempfile and use as source, gets deleted on close()
-                                fileobj = tempfile.NamedTemporaryFile(mode='w+b', delete=True)
-                                fileobj.write(member.read())
-                                fileobj.seek(0)
-                                setattr(self, ext, fileobj)
-                                self._files_to_close.append(fileobj)
-                            except:
-                                pass
-                    # Close and delete the temporary zipfile
-                    try: zipfileobj.close()
-                    except: pass
-                    # Try to load shapefile
-                    if (self.shp or self.dbf):
-                        # Load and exit early
-                        self.load()
-                        return
-                    else:
-                        raise ShapefileException("No shp or dbf file found in zipfile: %s" % path)
-
-                elif path.startswith('http'):
-                    # Shapefile is from a url
-                    # Download each file to temporary path and treat as normal shapefile path
-                    urlinfo = urlparse(path)
-                    urlpath = urlinfo[2]
-                    urlpath,_ = os.path.splitext(urlpath)
-                    shapefile = os.path.basename(urlpath)
-                    for ext in ['shp','shx','dbf']:
-                        try:
-                            _urlinfo = list(urlinfo)
-                            _urlinfo[2] = urlpath + '.' + ext
-                            _path = urlunparse(_urlinfo)
-                            req = Request(_path, headers={'User-agent':'Mozilla/5.0 (Macintosh; Intel Mac OS X 10_9_3) AppleWebKit/537.36 (KHTML, like Gecko) Chrome/35.0.1916.47 Safari/537.36'})
-                            resp = urlopen(req)
-                            # write url data to a read+write tempfile and use as source, gets deleted on close()
-                            fileobj = tempfile.NamedTemporaryFile(mode='w+b', delete=True)
-                            fileobj.write(resp.read())
-                            fileobj.seek(0)
-                            setattr(self, ext, fileobj)
-                            self._files_to_close.append(fileobj)
-                        except HTTPError:
-                            pass
-                    if (self.shp or self.dbf):
-                        # Load and exit early
-                        self.load()
-                        return
-                    else:
-                        raise ShapefileException("No shp or dbf file found at url: %s" % path)
-
-                else:
-                    # Local file path to a shapefile
-                    # Load and exit early
-                    self.load(path)
-                    return
-                    
-        # Otherwise, load from separate shp/shx/dbf args (must be path or file-like)
-        if "shp" in kwargs.keys():
-            if hasattr(kwargs["shp"], "read"):
-                self.shp = kwargs["shp"]
-                # Copy if required
-                try:
-                    self.shp.seek(0)
-                except (NameError, io.UnsupportedOperation):
-                    self.shp = io.BytesIO(self.shp.read())
-            else:
-                (baseName, ext) = os.path.splitext(kwargs["shp"])
-                self.load_shp(baseName)
-            
-            if "shx" in kwargs.keys():
-                if hasattr(kwargs["shx"], "read"):
-                    self.shx = kwargs["shx"]
-                    # Copy if required
-                    try:
-                        self.shx.seek(0)
-                    except (NameError, io.UnsupportedOperation):
-                        self.shx = io.BytesIO(self.shx.read())
-                else:
-                    (baseName, ext) = os.path.splitext(kwargs["shx"])
-                    self.load_shx(baseName)
-                
-        if "dbf" in kwargs.keys():
-            if hasattr(kwargs["dbf"], "read"):
-                self.dbf = kwargs["dbf"]
-                # Copy if required
-                try:
-                    self.dbf.seek(0)
-                except (NameError, io.UnsupportedOperation):
-                    self.dbf = io.BytesIO(self.dbf.read())
-            else:
-                (baseName, ext) = os.path.splitext(kwargs["dbf"])
-                self.load_dbf(baseName)
-            
-        # Load the files
-        if self.shp or self.dbf:
-            self.load()
-
-    def __str__(self):
-        """
-        Use some general info on the shapefile as __str__
-        """
-        info = ['shapefile Reader']
-        if self.shp:
-            info.append("    {} shapes (type '{}')".format(
-                len(self), SHAPETYPE_LOOKUP[self.shapeType]))
-        if self.dbf:
-            info.append('    {} records ({} fields)'.format(
-                len(self), len(self.fields)))
-        return '\n'.join(info)
-
-    def __enter__(self):
-        """
-        Enter phase of context manager.
-        """
-        return self
-
-    def __exit__(self, exc_type, exc_val, exc_tb):
-        """
-        Exit phase of context manager, close opened files.
-        """
-        self.close()
-
-    def __len__(self):
-        """Returns the number of shapes/records in the shapefile."""
-        if self.dbf:
-            # Preferably use dbf record count
-            if self.numRecords is None:
-                self.__dbfHeader()
-                
-            return self.numRecords
-        
-        elif self.shp:
-            # Otherwise use shape count
-            if self.shx:
-                if self.numShapes is None:
-                    self.__shxHeader()
-
-                return self.numShapes
-            
-            else:
-                # Index file not available, iterate all shapes to get total count
-                if self.numShapes is None:
-                    # Determine length of shp file
-                    shp = self.shp
-                    checkpoint = shp.tell()
-                    shp.seek(0,2)
-                    shpLength = shp.tell()
-                    shp.seek(100)
-                    # Do a fast shape iteration until end of file.
-                    unpack = Struct('>2i').unpack
-                    offsets = []
-                    pos = shp.tell()
-                    while pos < shpLength:
-                        offsets.append(pos)
-                        # Unpack the shape header only
-                        (recNum, recLength) = unpack(shp.read(8))
-                        # Jump to next shape position
-                        pos += 8 + (2 * recLength)
-                        shp.seek(pos)
-                    # Set numShapes and offset indices
-                    self.numShapes = len(offsets)
-                    self._offsets = offsets
-                    # Return to previous file position
-                    shp.seek(checkpoint)
-                    
-                return self.numShapes
-            
-        else:
-            # No file loaded yet, treat as 'empty' shapefile
-            return 0 
-
-    def __iter__(self):
-        """Iterates through the shapes/records in the shapefile."""
-        for shaperec in self.iterShapeRecords():
-            yield shaperec
-
-    @property
-    def __geo_interface__(self):
-        shaperecords = self.shapeRecords()
-        fcollection = shaperecords.__geo_interface__
-        fcollection['bbox'] = list(self.bbox)
-        return fcollection
-
-    @property
-    def shapeTypeName(self):
-        return SHAPETYPE_LOOKUP[self.shapeType]
-
-    def load(self, shapefile=None):
-        """Opens a shapefile from a filename or file-like
-        object. Normally this method would be called by the
-        constructor with the file name as an argument."""
-        if shapefile:
-            (shapeName, ext) = os.path.splitext(shapefile)
-            self.shapeName = shapeName
-            self.load_shp(shapeName)
-            self.load_shx(shapeName)
-            self.load_dbf(shapeName)
-            if not (self.shp or self.dbf):
-                raise ShapefileException("Unable to open %s.dbf or %s.shp." % (shapeName, shapeName))
-        if self.shp:
-            self.__shpHeader()
-        if self.dbf:
-            self.__dbfHeader()
-        if self.shx:
-            self.__shxHeader()
-
-    def load_shp(self, shapefile_name):
-        """
-        Attempts to load file with .shp extension as both lower and upper case
-        """
-        shp_ext = 'shp'
-        try:
-            self.shp = open("%s.%s" % (shapefile_name, shp_ext), "rb")
-            self._files_to_close.append(self.shp)
-        except IOError:
-            try:
-                self.shp = open("%s.%s" % (shapefile_name, shp_ext.upper()), "rb")
-                self._files_to_close.append(self.shp)
-            except IOError:
-                pass
-
-    def load_shx(self, shapefile_name):
-        """
-        Attempts to load file with .shx extension as both lower and upper case
-        """
-        shx_ext = 'shx'
-        try:
-            self.shx = open("%s.%s" % (shapefile_name, shx_ext), "rb")
-            self._files_to_close.append(self.shx)
-        except IOError:
-            try:
-                self.shx = open("%s.%s" % (shapefile_name, shx_ext.upper()), "rb")
-                self._files_to_close.append(self.shx)
-            except IOError:
-                pass
-
-    def load_dbf(self, shapefile_name):
-        """
-        Attempts to load file with .dbf extension as both lower and upper case
-        """
-        dbf_ext = 'dbf'
-        try:
-            self.dbf = open("%s.%s" % (shapefile_name, dbf_ext), "rb")
-            self._files_to_close.append(self.dbf)
-        except IOError:
-            try:
-                self.dbf = open("%s.%s" % (shapefile_name, dbf_ext.upper()), "rb")
-                self._files_to_close.append(self.dbf)
-            except IOError:
-                pass
-
-    def __del__(self):
-        self.close()
-
-    def close(self):
-        # Close any files that the reader opened (but not those given by user)
-        for attribute in self._files_to_close:
-            if hasattr(attribute, 'close'):
-                try:
-                    attribute.close()
-                except IOError:
-                    pass
-        self._files_to_close = []
-
-    def __getFileObj(self, f):
-        """Checks to see if the requested shapefile file object is
-        available. If not a ShapefileException is raised."""
-        if not f:
-            raise ShapefileException("Shapefile Reader requires a shapefile or file-like object.")
-        if self.shp and self.shpLength is None:
-            self.load()
-        if self.dbf and len(self.fields) == 0:
-            self.load()
-        return f
-
-    def __restrictIndex(self, i):
-        """Provides list-like handling of a record index with a clearer
-        error message if the index is out of bounds."""
-        if self.numRecords:
-            rmax = self.numRecords - 1
-            if abs(i) > rmax:
-                raise IndexError("Shape or Record index out of range.")
-            if i < 0: i = range(self.numRecords)[i]
-        return i
-
-    def __shpHeader(self):
-        """Reads the header information from a .shp file."""
-        if not self.shp:
-            raise ShapefileException("Shapefile Reader requires a shapefile or file-like object. (no shp file found")
-        shp = self.shp
-        # File length (16-bit word * 2 = bytes)
-        shp.seek(24)
-        self.shpLength = unpack(">i", shp.read(4))[0] * 2
-        # Shape type
-        shp.seek(32)
-        self.shapeType= unpack("<i", shp.read(4))[0]
-        # The shapefile's bounding box (lower left, upper right)
-        self.bbox = _Array('d', unpack("<4d", shp.read(32)))
-        # Elevation
-        self.zbox = _Array('d', unpack("<2d", shp.read(16)))
-        # Measure
-        self.mbox = []
-        for m in _Array('d', unpack("<2d", shp.read(16))):
-            # Measure values less than -10e38 are nodata values according to the spec
-            if m > NODATA:
-                self.mbox.append(m)
-            else:
-                self.mbox.append(None)
-
-    def __shape(self, oid=None, bbox=None):
-        """Returns the header info and geometry for a single shape."""
-        f = self.__getFileObj(self.shp)
-        record = Shape(oid=oid)
-        nParts = nPoints = zmin = zmax = mmin = mmax = None
-        (recNum, recLength) = unpack(">2i", f.read(8))
-        # Determine the start of the next record
-        next = f.tell() + (2 * recLength)
-        shapeType = unpack("<i", f.read(4))[0]
-        record.shapeType = shapeType
-        # For Null shapes create an empty points list for consistency
-        if shapeType == 0:
-            record.points = []
-        # All shape types capable of having a bounding box
-        elif shapeType in (3,5,8,13,15,18,23,25,28,31):
-            record.bbox = _Array('d', unpack("<4d", f.read(32)))
-            # if bbox specified and no overlap, skip this shape
-            if bbox is not None and not bbox_overlap(bbox, record.bbox):
-                # because we stop parsing this shape, skip to beginning of
-                # next shape before we return
-                f.seek(next)
-                return None
-        # Shape types with parts
-        if shapeType in (3,5,13,15,23,25,31):
-            nParts = unpack("<i", f.read(4))[0]
-        # Shape types with points
-        if shapeType in (3,5,8,13,15,18,23,25,28,31):
-            nPoints = unpack("<i", f.read(4))[0]
-        # Read parts
-        if nParts:
-            record.parts = _Array('i', unpack("<%si" % nParts, f.read(nParts * 4)))
-        # Read part types for Multipatch - 31
-        if shapeType == 31:
-            record.partTypes = _Array('i', unpack("<%si" % nParts, f.read(nParts * 4)))
-        # Read points - produces a list of [x,y] values
-        if nPoints:
-            flat = unpack("<%sd" % (2 * nPoints), f.read(16*nPoints))
-            record.points = list(izip(*(iter(flat),) * 2))
-        # Read z extremes and values
-        if shapeType in (13,15,18,31):
-            (zmin, zmax) = unpack("<2d", f.read(16))
-            record.z = _Array('d', unpack("<%sd" % nPoints, f.read(nPoints * 8)))
-        # Read m extremes and values
-        if shapeType in (13,15,18,23,25,28,31):
-            if next - f.tell() >= 16:
-                (mmin, mmax) = unpack("<2d", f.read(16))
-            # Measure values less than -10e38 are nodata values according to the spec
-            if next - f.tell() >= nPoints * 8:
-                record.m = []
-                for m in _Array('d', unpack("<%sd" % nPoints, f.read(nPoints * 8))):
-                    if m > NODATA:
-                        record.m.append(m)
-                    else:
-                        record.m.append(None)
-            else:
-                record.m = [None for _ in range(nPoints)]
-        # Read a single point
-        if shapeType in (1,11,21):
-            record.points = [_Array('d', unpack("<2d", f.read(16)))]
-        # Read a single Z value
-        if shapeType == 11:
-            record.z = list(unpack("<d", f.read(8)))
-        # Read a single M value
-        if shapeType in (21,11):
-            if next - f.tell() >= 8:
-                (m,) = unpack("<d", f.read(8))
-            else:
-                m = NODATA
-            # Measure values less than -10e38 are nodata values according to the spec
-            if m > NODATA:
-                record.m = [m]
-            else:
-                record.m = [None]
-        # Seek to the end of this record as defined by the record header because
-        # the shapefile spec doesn't require the actual content to meet the header
-        # definition.  Probably allowed for lazy feature deletion. 
-        f.seek(next)
-        return record
-
-    def __shxHeader(self):
-        """Reads the header information from a .shx file."""
-        shx = self.shx
-        if not shx:
-            raise ShapefileException("Shapefile Reader requires a shapefile or file-like object. (no shx file found")
-        # File length (16-bit word * 2 = bytes) - header length
-        shx.seek(24)
-        shxRecordLength = (unpack(">i", shx.read(4))[0] * 2) - 100
-        self.numShapes = shxRecordLength // 8
-
-    def __shxOffsets(self):
-        '''Reads the shape offset positions from a .shx file'''
-        shx = self.shx
-        if not shx:
-            raise ShapefileException("Shapefile Reader requires a shapefile or file-like object. (no shx file found")
-        # Jump to the first record.
-        shx.seek(100)
-        # Each index record consists of two nrs, we only want the first one
-        shxRecords = _Array('i', shx.read(2 * self.numShapes * 4) )
-        if sys.byteorder != 'big':
-            shxRecords.byteswap()
-        self._offsets = [2 * el for el in shxRecords[::2]]
-
-    def __shapeIndex(self, i=None):
-        """Returns the offset in a .shp file for a shape based on information
-        in the .shx index file."""
-        shx = self.shx
-        # Return None if no shx or no index requested
-        if not shx or i == None:
-            return None
-        # At this point, we know the shx file exists
-        if not self._offsets:
-            self.__shxOffsets()
-        return self._offsets[i]
-
-    def shape(self, i=0, bbox=None):
-        """Returns a shape object for a shape in the geometry
-        record file.
-        If the 'bbox' arg is given (list or tuple of xmin,ymin,xmax,ymax), 
-        returns None if the shape is not within that region. 
-        """
-        shp = self.__getFileObj(self.shp)
-        i = self.__restrictIndex(i)
-        offset = self.__shapeIndex(i)
-        if not offset:
-            # Shx index not available.
-            # Determine length of shp file
-            shp.seek(0,2)
-            shpLength = shp.tell()
-            shp.seek(100)
-            # Do a fast shape iteration until the requested index or end of file.
-            unpack = Struct('>2i').unpack
-            _i = 0
-            offset = shp.tell()
-            while offset < shpLength:
-                if _i == i:
-                    # Reached the requested index, exit loop with the offset value
-                    break
-                # Unpack the shape header only
-                (recNum, recLength) = unpack(shp.read(8))
-                # Jump to next shape position
-                offset += 8 + (2 * recLength)
-                shp.seek(offset)
-                _i += 1
-            # If the index was not found, it likely means the .shp file is incomplete
-            if _i != i:
-                raise ShapefileException('Shape index {} is out of bounds; the .shp file only contains {} shapes'.format(i, _i))
-
-        # Seek to the offset and read the shape
-        shp.seek(offset)
-        return self.__shape(oid=i, bbox=bbox)
-
-    def shapes(self, bbox=None):
-        """Returns all shapes in a shapefile.
-        To only read shapes within a given spatial region, specify the 'bbox'
-        arg as a list or tuple of xmin,ymin,xmax,ymax. 
-        """
-        shapes = Shapes()
-        shapes.extend(self.iterShapes(bbox=bbox))
-        return shapes
-
-    def iterShapes(self, bbox=None):
-        """Returns a generator of shapes in a shapefile. Useful
-        for handling large shapefiles.
-        To only read shapes within a given spatial region, specify the 'bbox'
-        arg as a list or tuple of xmin,ymin,xmax,ymax. 
-        """
-        shp = self.__getFileObj(self.shp)
-        # Found shapefiles which report incorrect
-        # shp file length in the header. Can't trust
-        # that so we seek to the end of the file
-        # and figure it out.
-        shp.seek(0,2)
-        shpLength = shp.tell()
-        shp.seek(100)
-
-        if self.numShapes:
-            # Iterate exactly the number of shapes from shx header
-            for i in xrange(self.numShapes):
-                # MAYBE: check if more left of file or exit early? 
-                shape = self.__shape(oid=i, bbox=bbox)
-                if shape:
-                    yield shape
-        else:
-            # No shx file, unknown nr of shapes
-            # Instead iterate until reach end of file
-            # Collect the offset indices during iteration
-            i = 0
-            offsets = []
-            pos = shp.tell()
-            while pos < shpLength:
-                offsets.append(pos)
-                shape = self.__shape(oid=i, bbox=bbox)
-                pos = shp.tell()
-                if shape:
-                    yield shape
-                i += 1
-            # Entire shp file consumed
-            # Update the number of shapes and list of offsets
-            assert i == len(offsets)
-            self.numShapes = i 
-            self._offsets = offsets
-
-    def __dbfHeader(self):
-        """Reads a dbf header. Xbase-related code borrows heavily from ActiveState Python Cookbook Recipe 362715 by Raymond Hettinger"""
-        if not self.dbf:
-            raise ShapefileException("Shapefile Reader requires a shapefile or file-like object. (no dbf file found)")
-        dbf = self.dbf
-        # read relevant header parts
-        dbf.seek(0)
-        self.numRecords, self.__dbfHdrLength, self.__recordLength = \
-                unpack("<xxxxLHH20x", dbf.read(32))
-        # read fields
-        numFields = (self.__dbfHdrLength - 33) // 32
-        for field in range(numFields):
-            fieldDesc = list(unpack("<11sc4xBB14x", dbf.read(32)))
-            name = 0
-            idx = 0
-            if b"\x00" in fieldDesc[name]:
-                idx = fieldDesc[name].index(b"\x00")
-            else:
-                idx = len(fieldDesc[name]) - 1
-            fieldDesc[name] = fieldDesc[name][:idx]
-            fieldDesc[name] = u(fieldDesc[name], self.encoding, self.encodingErrors)
-            fieldDesc[name] = fieldDesc[name].lstrip()
-            fieldDesc[1] = u(fieldDesc[1], 'ascii')
-            self.fields.append(fieldDesc)
-        terminator = dbf.read(1)
-        if terminator != b"\r":
-            raise ShapefileException("Shapefile dbf header lacks expected terminator. (likely corrupt?)")
-        
-        # insert deletion field at start
-        self.fields.insert(0, ('DeletionFlag', 'C', 1, 0))
-
-        # store all field positions for easy lookups
-        # note: fieldLookup gives the index position of a field inside Reader.fields
-        self.__fieldLookup = dict((f[0], i) for i, f in enumerate(self.fields))
-
-        # by default, read all fields except the deletion flag, hence "[1:]"
-        # note: recLookup gives the index position of a field inside a _Record list
-        fieldnames = [f[0] for f in self.fields[1:]]
-        fieldTuples,recLookup,recStruct = self.__recordFields(fieldnames)
-        self.__fullRecStruct = recStruct
-        self.__fullRecLookup = recLookup
-
-    def __recordFmt(self, fields=None):
-        """Calculates the format and size of a .dbf record. Optional 'fields' arg 
-        specifies which fieldnames to unpack and which to ignore. Note that this
-        always includes the DeletionFlag at index 0, regardless of the 'fields' arg. 
-        """
-        if self.numRecords is None:
-            self.__dbfHeader()
-        structcodes = ['%ds' % fieldinfo[2]
-                        for fieldinfo in self.fields]
-        if fields is not None:
-            # only unpack specified fields, ignore others using padbytes (x)
-            structcodes = [code if fieldinfo[0] in fields 
-                            or fieldinfo[0] == 'DeletionFlag' # always unpack delflag
-                            else '%dx' % fieldinfo[2]
-                            for fieldinfo,code in zip(self.fields, structcodes)]
-        fmt = ''.join(structcodes)
-        fmtSize = calcsize(fmt)
-        # total size of fields should add up to recordlength from the header
-        while fmtSize < self.__recordLength:
-            # if not, pad byte until reaches recordlength
-            fmt += "x"
-            fmtSize += 1
-        return (fmt, fmtSize)
-
-    def __recordFields(self, fields=None):
-        """Returns the necessary info required to unpack a record's fields,
-        restricted to a subset of fieldnames 'fields' if specified. 
-        Returns a list of field info tuples, a name-index lookup dict, 
-        and a Struct instance for unpacking these fields. Note that DeletionFlag
-        is not a valid field. 
-        """
-        if fields is not None:
-            # restrict info to the specified fields
-            # first ignore repeated field names (order doesn't matter)
-            fields = list(set(fields))
-            # get the struct
-            fmt, fmtSize = self.__recordFmt(fields=fields)
-            recStruct = Struct(fmt)
-            # make sure the given fieldnames exist
-            for name in fields:
-                if name not in self.__fieldLookup or name == 'DeletionFlag':
-                    raise ValueError('"{}" is not a valid field name'.format(name))
-            # fetch relevant field info tuples
-            fieldTuples = []
-            for fieldinfo in self.fields[1:]:
-                name = fieldinfo[0]
-                if name in fields:
-                    fieldTuples.append(fieldinfo)
-            # store the field positions
-            recLookup = dict((f[0], i) for i,f in enumerate(fieldTuples))
-        else:
-            # use all the dbf fields
-            fieldTuples = self.fields[1:] # sans deletion flag
-            recStruct = self.__fullRecStruct
-            recLookup = self.__fullRecLookup
-        return fieldTuples, recLookup, recStruct
-
-    def __record(self, fieldTuples, recLookup, recStruct, oid=None):
-        """Reads and returns a dbf record row as a list of values. Requires specifying
-        a list of field info tuples 'fieldTuples', a record name-index dict 'recLookup', 
-        and a Struct instance 'recStruct' for unpacking these fields. 
-        """
-        f = self.__getFileObj(self.dbf)
-
-        recordContents = recStruct.unpack(f.read(recStruct.size))
-        
-        # deletion flag field is always unpacked as first value (see __recordFmt)
-        if recordContents[0] != b' ':
-            # deleted record
-            return None
-
-        # drop deletion flag from values
-        recordContents = recordContents[1:]
-
-        # check that values match fields
-        if len(fieldTuples) != len(recordContents):
-            raise ShapefileException('Number of record values ({}) is different from the requested \
-                            number of fields ({})'.format(len(recordContents), len(fieldTuples)))
-
-        # parse each value
-        record = []
-        for (name, typ, size, deci),value in zip(fieldTuples, recordContents):
-            if typ in ("N","F"):
-                # numeric or float: number stored as a string, right justified, and padded with blanks to the width of the field. 
-                value = value.split(b'\0')[0]
-                value = value.replace(b'*', b'')  # QGIS NULL is all '*' chars
-                if value == b'':
-                    value = None
-                elif deci:
-                    try:
-                        value = float(value)
-                    except ValueError:
-                        #not parseable as float, set to None
-                        value = None
-                else:
-                    # force to int
-                    try:
-                        # first try to force directly to int.
-                        # forcing a large int to float and back to int
-                        # will lose information and result in wrong nr.
-                        value = int(value) 
-                    except ValueError:
-                        # forcing directly to int failed, so was probably a float.
-                        try:
-                            value = int(float(value))
-                        except ValueError:
-                            #not parseable as int, set to None
-                            value = None
-            elif typ == 'D':
-                # date: 8 bytes - date stored as a string in the format YYYYMMDD.
-                if not value.replace(b'\x00', b'').replace(b' ', b'').replace(b'0', b''):
-                    # dbf date field has no official null value
-                    # but can check for all hex null-chars, all spaces, or all 0s (QGIS null)
-                    value = None
-                else:
-                    try:
-                        # return as python date object
-                        y, m, d = int(value[:4]), int(value[4:6]), int(value[6:8])
-                        value = date(y, m, d)
-                    except:
-                        # if invalid date, just return as unicode string so user can decide
-                        value = u(value.strip())
-            elif typ == 'L':
-                # logical: 1 byte - initialized to 0x20 (space) otherwise T or F.
-                if value == b" ":
-                    value = None # space means missing or not yet set
-                else:
-                    if value in b'YyTt1':
-                        value = True
-                    elif value in b'NnFf0':
-                        value = False
-                    else:
-                        value = None # unknown value is set to missing
-            else:
-                # anything else is forced to string/unicode
-                value = u(value, self.encoding, self.encodingErrors)
-                value = value.strip().rstrip('\x00') # remove null-padding at end of strings
-            record.append(value)
-
-        return _Record(recLookup, record, oid)
-
-    def record(self, i=0, fields=None):
-        """Returns a specific dbf record based on the supplied index.
-        To only read some of the fields, specify the 'fields' arg as a
-        list of one or more fieldnames. 
-        """
-        f = self.__getFileObj(self.dbf)
-        if self.numRecords is None:
-            self.__dbfHeader()
-        i = self.__restrictIndex(i)
-        recSize = self.__recordLength
-        f.seek(0)
-        f.seek(self.__dbfHdrLength + (i * recSize))
-        fieldTuples,recLookup,recStruct = self.__recordFields(fields)
-        return self.__record(oid=i, fieldTuples=fieldTuples, recLookup=recLookup, recStruct=recStruct)
-
-    def records(self, fields=None):
-        """Returns all records in a dbf file. 
-        To only read some of the fields, specify the 'fields' arg as a
-        list of one or more fieldnames.
-        """
-        if self.numRecords is None:
-            self.__dbfHeader()
-        records = []
-        f = self.__getFileObj(self.dbf)
-        f.seek(self.__dbfHdrLength)
-        fieldTuples,recLookup,recStruct = self.__recordFields(fields)
-        for i in range(self.numRecords):
-            r = self.__record(oid=i, fieldTuples=fieldTuples, recLookup=recLookup, recStruct=recStruct)
-            if r:
-                records.append(r)
-        return records
-
-    def iterRecords(self, fields=None):
-        """Returns a generator of records in a dbf file.
-        Useful for large shapefiles or dbf files.
-        To only read some of the fields, specify the 'fields' arg as a
-        list of one or more fieldnames.
-        """
-        if self.numRecords is None:
-            self.__dbfHeader()
-        f = self.__getFileObj(self.dbf)
-        f.seek(self.__dbfHdrLength)
-        fieldTuples,recLookup,recStruct = self.__recordFields(fields)
-        for i in xrange(self.numRecords):
-            r = self.__record(oid=i, fieldTuples=fieldTuples, recLookup=recLookup, recStruct=recStruct)
-            if r:
-                yield r
-
-    def shapeRecord(self, i=0, fields=None, bbox=None):
-        """Returns a combination geometry and attribute record for the
-        supplied record index. 
-        To only read some of the fields, specify the 'fields' arg as a
-        list of one or more fieldnames. 
-        If the 'bbox' arg is given (list or tuple of xmin,ymin,xmax,ymax), 
-        returns None if the shape is not within that region. 
-        """
-        i = self.__restrictIndex(i)
-        shape = self.shape(i, bbox=bbox)
-        if shape:
-            record = self.record(i, fields=fields)
-            return ShapeRecord(shape=shape, record=record)
-
-    def shapeRecords(self, fields=None, bbox=None):
-        """Returns a list of combination geometry/attribute records for
-        all records in a shapefile.
-        To only read some of the fields, specify the 'fields' arg as a
-        list of one or more fieldnames. 
-        To only read entries within a given spatial region, specify the 'bbox'
-        arg as a list or tuple of xmin,ymin,xmax,ymax. 
-        """
-        return ShapeRecords(self.iterShapeRecords(fields=fields, bbox=bbox))
-
-    def iterShapeRecords(self, fields=None, bbox=None):
-        """Returns a generator of combination geometry/attribute records for
-        all records in a shapefile.
-        To only read some of the fields, specify the 'fields' arg as a
-        list of one or more fieldnames. 
-        To only read entries within a given spatial region, specify the 'bbox'
-        arg as a list or tuple of xmin,ymin,xmax,ymax. 
-        """
-        if bbox is None:
-            # iterate through all shapes and records
-            for shape, record in izip(self.iterShapes(), self.iterRecords(fields=fields)):
-                yield ShapeRecord(shape=shape, record=record)
-        else:
-            # only iterate where shape.bbox overlaps with the given bbox
-            # TODO: internal __record method should be faster but would have to
-            # make sure to seek to correct file location... 
-
-            #fieldTuples,recLookup,recStruct = self.__recordFields(fields)
-            for shape in self.iterShapes(bbox=bbox):
-                if shape:
-                    #record = self.__record(oid=i, fieldTuples=fieldTuples, recLookup=recLookup, recStruct=recStruct)
-                    record = self.record(i=shape.oid, fields=fields) 
-                    yield ShapeRecord(shape=shape, record=record)
-
-
-class Writer(object):
-    """Provides write support for ESRI Shapefiles."""
-    def __init__(self, target=None, shapeType=None, autoBalance=False, **kwargs):
-        self.target = target
-        self.autoBalance = autoBalance
-        self.fields = []
-        self.shapeType = shapeType
-        self.shp = self.shx = self.dbf = None
-        self._files_to_close = []
-        if target:
-            target = pathlike_obj(target)
-            if not is_string(target):
-                raise Exception('The target filepath {} must be of type str/unicode or path-like, not {}.'.format(repr(target), type(target)) )
-            self.shp = self.__getFileObj(os.path.splitext(target)[0] + '.shp')
-            self.shx = self.__getFileObj(os.path.splitext(target)[0] + '.shx')
-            self.dbf = self.__getFileObj(os.path.splitext(target)[0] + '.dbf')
-        elif kwargs.get('shp') or kwargs.get('shx') or kwargs.get('dbf'):
-            shp,shx,dbf = kwargs.get('shp'), kwargs.get('shx'), kwargs.get('dbf')
-            if shp:
-                self.shp = self.__getFileObj(shp)
-            if shx:
-                self.shx = self.__getFileObj(shx)
-            if dbf:
-                self.dbf = self.__getFileObj(dbf)
-        else:
-            raise Exception('Either the target filepath, or any of shp, shx, or dbf must be set to create a shapefile.')
-        # Initiate with empty headers, to be finalized upon closing
-        if self.shp: self.shp.write(b'9'*100) 
-        if self.shx: self.shx.write(b'9'*100) 
-        # Geometry record offsets and lengths for writing shx file.
-        self.recNum = 0
-        self.shpNum = 0
-        self._bbox = None
-        self._zbox = None
-        self._mbox = None
-        # Use deletion flags in dbf? Default is false (0). Note: Currently has no effect, records should NOT contain deletion flags.
-        self.deletionFlag = 0 
-        # Encoding
-        self.encoding = kwargs.pop('encoding', 'utf-8')
-        self.encodingErrors = kwargs.pop('encodingErrors', 'strict')
-
-    def __len__(self):
-        """Returns the current number of features written to the shapefile. 
-        If shapes and records are unbalanced, the length is considered the highest
-        of the two."""
-        return max(self.recNum, self.shpNum) 
-
-    def __enter__(self):
-        """
-        Enter phase of context manager.
-        """
-        return self
-
-    def __exit__(self, exc_type, exc_val, exc_tb):
-        """
-        Exit phase of context manager, finish writing and close the files.
-        """
-        self.close()
-
-    def __del__(self):
-        self.close()
-
-    def close(self):
-        """
-        Write final shp, shx, and dbf headers, close opened files.
-        """
-        # Check if any of the files have already been closed
-        shp_open = self.shp and not (hasattr(self.shp, 'closed') and self.shp.closed)
-        shx_open = self.shx and not (hasattr(self.shx, 'closed') and self.shx.closed)
-        dbf_open = self.dbf and not (hasattr(self.dbf, 'closed') and self.dbf.closed)
-            
-        # Balance if already not balanced
-        if self.shp and shp_open and self.dbf and dbf_open:
-            if self.autoBalance:
-                self.balance()
-            if self.recNum != self.shpNum:
-                raise ShapefileException("When saving both the dbf and shp file, "
-                                         "the number of records (%s) must correspond "
-                                         "with the number of shapes (%s)" % (self.recNum, self.shpNum))
-        # Fill in the blank headers
-        if self.shp and shp_open:
-            self.__shapefileHeader(self.shp, headerType='shp')
-        if self.shx and shx_open:
-            self.__shapefileHeader(self.shx, headerType='shx')
-
-        # Update the dbf header with final length etc
-        if self.dbf and dbf_open:
-            self.__dbfHeader()
-
-        # Flush files
-        for attribute in (self.shp, self.shx, self.dbf):
-            if hasattr(attribute, 'flush') and not (hasattr(attribute, 'closed') and attribute.closed):
-                try:
-                    attribute.flush()
-                except IOError:
-                    pass
-
-        # Close any files that the writer opened (but not those given by user)
-        for attribute in self._files_to_close:
-            if hasattr(attribute, 'close'):
-                try:
-                    attribute.close()
-                except IOError:
-                    pass
-        self._files_to_close = []
-
-    def __getFileObj(self, f):
-        """Safety handler to verify file-like objects"""
-        if not f:
-            raise ShapefileException("No file-like object available.")
-        elif hasattr(f, "write"):
-            return f
-        else:
-            pth = os.path.split(f)[0]
-            if pth and not os.path.exists(pth):
-                os.makedirs(pth)
-            fp = open(f, "wb+")
-            self._files_to_close.append(fp)
-            return fp
-
-    def __shpFileLength(self):
-        """Calculates the file length of the shp file."""
-        # Remember starting position
-        start = self.shp.tell()
-        # Calculate size of all shapes
-        self.shp.seek(0,2)
-        size = self.shp.tell()
-        # Calculate size as 16-bit words
-        size //= 2
-        # Return to start
-        self.shp.seek(start)
-        return size
-
-    def __bbox(self, s):
-        x = []
-        y = []
-        if len(s.points) > 0:
-            px, py = list(zip(*s.points))[:2]
-            x.extend(px)
-            y.extend(py)
-        else:
-            # this should not happen.
-            # any shape that is not null should have at least one point, and only those should be sent here. 
-            # could also mean that earlier code failed to add points to a non-null shape. 
-            raise Exception("Cannot create bbox. Expected a valid shape with at least one point. Got a shape of type '%s' and 0 points." % s.shapeType)
-        bbox = [min(x), min(y), max(x), max(y)]
-        # update global
-        if self._bbox:
-            # compare with existing
-            self._bbox = [min(bbox[0],self._bbox[0]), min(bbox[1],self._bbox[1]), max(bbox[2],self._bbox[2]), max(bbox[3],self._bbox[3])]
-        else:
-            # first time bbox is being set
-            self._bbox = bbox
-        return bbox
-
-    def __zbox(self, s):
-        z = []
-        for p in s.points:
-            try:
-                z.append(p[2])
-            except IndexError:
-                # point did not have z value
-                # setting it to 0 is probably ok, since it means all are on the same elevation
-                z.append(0)
-        zbox = [min(z), max(z)]
-        # update global
-        if self._zbox:
-            # compare with existing
-            self._zbox = [min(zbox[0],self._zbox[0]), max(zbox[1],self._zbox[1])]
-        else:
-            # first time zbox is being set
-            self._zbox = zbox
-        return zbox
-
-    def __mbox(self, s):
-        mpos = 3 if s.shapeType in (11,13,15,18,31) else 2
-        m = []
-        for p in s.points:
-            try:
-                if p[mpos] is not None:
-                    # mbox should only be calculated on valid m values
-                    m.append(p[mpos])
-            except IndexError:
-                # point did not have m value so is missing
-                # mbox should only be calculated on valid m values
-                pass
-        if not m:
-            # only if none of the shapes had m values, should mbox be set to missing m values
-            m.append(NODATA)
-        mbox = [min(m), max(m)]
-        # update global
-        if self._mbox:
-            # compare with existing
-            self._mbox = [min(mbox[0],self._mbox[0]), max(mbox[1],self._mbox[1])]
-        else:
-            # first time mbox is being set
-            self._mbox = mbox
-        return mbox
-
-    @property
-    def shapeTypeName(self):
-        return SHAPETYPE_LOOKUP[self.shapeType]
-
-    def bbox(self):
-        """Returns the current bounding box for the shapefile which is
-        the lower-left and upper-right corners. It does not contain the
-        elevation or measure extremes."""
-        return self._bbox
-
-    def zbox(self):
-        """Returns the current z extremes for the shapefile."""
-        return self._zbox
-
-    def mbox(self):
-        """Returns the current m extremes for the shapefile."""
-        return self._mbox
-
-    def __shapefileHeader(self, fileObj, headerType='shp'):
-        """Writes the specified header type to the specified file-like object.
-        Several of the shapefile formats are so similar that a single generic
-        method to read or write them is warranted."""
-        f = self.__getFileObj(fileObj)
-        f.seek(0)
-        # File code, Unused bytes
-        f.write(pack(">6i", 9994,0,0,0,0,0))
-        # File length (Bytes / 2 = 16-bit words)
-        if headerType == 'shp':
-            f.write(pack(">i", self.__shpFileLength()))
-        elif headerType == 'shx':
-            f.write(pack('>i', ((100 + (self.shpNum * 8)) // 2)))
-        # Version, Shape type
-        if self.shapeType is None:
-            self.shapeType = NULL
-        f.write(pack("<2i", 1000, self.shapeType))
-        # The shapefile's bounding box (lower left, upper right)
-        if self.shapeType != 0:
-            try:
-                bbox = self.bbox()
-                if bbox is None:
-                    # The bbox is initialized with None, so this would mean the shapefile contains no valid geometries.
-                    # In such cases of empty shapefiles, ESRI spec says the bbox values are 'unspecified'.
-                    # Not sure what that means, so for now just setting to 0s, which is the same behavior as in previous versions.
-                    # This would also make sense since the Z and M bounds are similarly set to 0 for non-Z/M type shapefiles.
-                    bbox = [0,0,0,0] 
-                f.write(pack("<4d", *bbox))
-            except error:
-                raise ShapefileException("Failed to write shapefile bounding box. Floats required.")
-        else:
-            f.write(pack("<4d", 0,0,0,0))
-        # Elevation
-        if self.shapeType in (11,13,15,18):
-            # Z values are present in Z type
-            zbox = self.zbox()
-            if zbox is None:
-                # means we have empty shapefile/only null geoms (see commentary on bbox above)
-                zbox = [0,0]
-        else:
-            # As per the ESRI shapefile spec, the zbox for non-Z type shapefiles are set to 0s
-            zbox = [0,0]
-        # Measure
-        if self.shapeType in (11,13,15,18,21,23,25,28,31):
-            # M values are present in M or Z type
-            mbox = self.mbox()
-            if mbox is None:
-                # means we have empty shapefile/only null geoms (see commentary on bbox above)
-                mbox = [0,0]
-        else:
-            # As per the ESRI shapefile spec, the mbox for non-M type shapefiles are set to 0s
-            mbox = [0,0]
-        # Try writing
-        try:
-            f.write(pack("<4d", zbox[0], zbox[1], mbox[0], mbox[1]))
-        except error:
-            raise ShapefileException("Failed to write shapefile elevation and measure values. Floats required.")
-
-    def __dbfHeader(self):
-        """Writes the dbf header and field descriptors."""
-        f = self.__getFileObj(self.dbf)
-        f.seek(0)
-        version = 3
-        year, month, day = time.localtime()[:3]
-        year -= 1900
-        # Get all fields, ignoring DeletionFlag if specified
-        fields = [field for field in self.fields if field[0] != 'DeletionFlag']
-        # Ensure has at least one field
-        if not fields:
-            raise ShapefileException("Shapefile dbf file must contain at least one field.")
-        numRecs = self.recNum
-        numFields = len(fields)
-        headerLength = numFields * 32 + 33
-        if headerLength >= 65535:
-            raise ShapefileException(
-                    "Shapefile dbf header length exceeds maximum length.")
-        recordLength = sum([int(field[2]) for field in fields]) + 1
-        header = pack('<BBBBLHH20x', version, year, month, day, numRecs,
-                headerLength, recordLength)
-        f.write(header)
-        # Field descriptors
-        for field in fields:
-            name, fieldType, size, decimal = field
-            name = b(name, self.encoding, self.encodingErrors)
-            name = name.replace(b' ', b'_')
-            name = name[:10].ljust(11).replace(b' ', b'\x00')
-            fieldType = b(fieldType, 'ascii')
-            size = int(size)
-            fld = pack('<11sc4xBB14x', name, fieldType, size, decimal)
-            f.write(fld)
-        # Terminator
-        f.write(b'\r')
-
-    def shape(self, s):
-        # Balance if already not balanced
-        if self.autoBalance and self.recNum < self.shpNum:
-            self.balance()
-        # Check is shape or import from geojson
-        if not isinstance(s, Shape):
-            if hasattr(s, "__geo_interface__"):
-                s = s.__geo_interface__
-            if isinstance(s, dict):
-                s = Shape._from_geojson(s)
-            else:
-                raise Exception("Can only write Shape objects, GeoJSON dictionaries, "
-                                "or objects with the __geo_interface__, "
-                                "not: %r" % s)
-        # Write to file
-        offset,length = self.__shpRecord(s)
-        if self.shx:
-            self.__shxRecord(offset, length)
-
-    def __shpRecord(self, s):
-        f = self.__getFileObj(self.shp)
-        offset = f.tell()
-        # Record number, Content length place holder
-        self.shpNum += 1
-        f.write(pack(">2i", self.shpNum, 0))
-        start = f.tell()
-        # Shape Type
-        if self.shapeType is None and s.shapeType != NULL:
-            self.shapeType = s.shapeType
-        if s.shapeType != NULL and s.shapeType != self.shapeType:
-            raise Exception("The shape's type (%s) must match the type of the shapefile (%s)." % (s.shapeType, self.shapeType))
-        f.write(pack("<i", s.shapeType))
-
-        # For point just update bbox of the whole shapefile
-        if s.shapeType in (1,11,21):
-            self.__bbox(s)
-        # All shape types capable of having a bounding box
-        if s.shapeType in (3,5,8,13,15,18,23,25,28,31):
-            try:
-                f.write(pack("<4d", *self.__bbox(s)))
-            except error:
-                raise ShapefileException("Failed to write bounding box for record %s. Expected floats." % self.shpNum)
-        # Shape types with parts
-        if s.shapeType in (3,5,13,15,23,25,31):
-            # Number of parts
-            f.write(pack("<i", len(s.parts)))
-        # Shape types with multiple points per record
-        if s.shapeType in (3,5,8,13,15,18,23,25,28,31):
-            # Number of points
-            f.write(pack("<i", len(s.points)))
-        # Write part indexes
-        if s.shapeType in (3,5,13,15,23,25,31):
-            for p in s.parts:
-                f.write(pack("<i", p))
-        # Part types for Multipatch (31)
-        if s.shapeType == 31:
-            for pt in s.partTypes:
-                f.write(pack("<i", pt))
-        # Write points for multiple-point records
-        if s.shapeType in (3,5,8,13,15,18,23,25,28,31):
-            try:
-                [f.write(pack("<2d", *p[:2])) for p in s.points]
-            except error:
-                raise ShapefileException("Failed to write points for record %s. Expected floats." % self.shpNum)
-        # Write z extremes and values
-        # Note: missing z values are autoset to 0, but not sure if this is ideal.
-        if s.shapeType in (13,15,18,31):
-            try:
-                f.write(pack("<2d", *self.__zbox(s)))
-            except error:
-                raise ShapefileException("Failed to write elevation extremes for record %s. Expected floats." % self.shpNum)
-            try:
-                if hasattr(s,"z"):
-                    # if z values are stored in attribute
-                    f.write(pack("<%sd" % len(s.z), *s.z))
-                else:
-                    # if z values are stored as 3rd dimension
-                    [f.write(pack("<d", p[2] if len(p) > 2 else 0)) for p in s.points]  
-            except error:
-                raise ShapefileException("Failed to write elevation values for record %s. Expected floats." % self.shpNum)
-        # Write m extremes and values
-        # When reading a file, pyshp converts NODATA m values to None, so here we make sure to convert them back to NODATA
-        # Note: missing m values are autoset to NODATA.
-        if s.shapeType in (13,15,18,23,25,28,31):
-            try:
-                f.write(pack("<2d", *self.__mbox(s)))
-            except error:
-                raise ShapefileException("Failed to write measure extremes for record %s. Expected floats" % self.shpNum)
-            try:
-                if hasattr(s,"m"): 
-                    # if m values are stored in attribute
-                    f.write(pack("<%sd" % len(s.m), *[m if m is not None else NODATA for m in s.m]))
-                else:
-                    # if m values are stored as 3rd/4th dimension
-                    # 0-index position of m value is 3 if z type (x,y,z,m), or 2 if m type (x,y,m)
-                    mpos = 3 if s.shapeType in (13,15,18,31) else 2
-                    [f.write(pack("<d", p[mpos] if len(p) > mpos and p[mpos] is not None else NODATA)) for p in s.points]
-            except error:
-                raise ShapefileException("Failed to write measure values for record %s. Expected floats" % self.shpNum)
-        # Write a single point
-        if s.shapeType in (1,11,21):
-            try:
-                f.write(pack("<2d", s.points[0][0], s.points[0][1]))
-            except error:
-                raise ShapefileException("Failed to write point for record %s. Expected floats." % self.shpNum)
-        # Write a single Z value
-        # Note: missing z values are autoset to 0, but not sure if this is ideal.
-        if s.shapeType == 11:
-            # update the global z box
-            self.__zbox(s)
-            # then write value
-            if hasattr(s, "z"):
-                # if z values are stored in attribute
-                try:
-                    if not s.z:
-                        s.z = (0,)
-                    f.write(pack("<d", s.z[0]))
-                except error:
-                    raise ShapefileException("Failed to write elevation value for record %s. Expected floats." % self.shpNum)
-            else:
-                # if z values are stored as 3rd dimension
-                try:
-                    if len(s.points[0]) < 3:
-                        s.points[0].append(0)
-                    f.write(pack("<d", s.points[0][2]))
-                except error:
-                    raise ShapefileException("Failed to write elevation value for record %s. Expected floats." % self.shpNum)
-        # Write a single M value
-        # Note: missing m values are autoset to NODATA.
-        if s.shapeType in (11,21):
-            # update the global m box
-            self.__mbox(s)
-            # then write value
-            if hasattr(s, "m"):
-                # if m values are stored in attribute
-                try:
-                    if not s.m or s.m[0] is None:
-                        s.m = (NODATA,) 
-                    f.write(pack("<1d", s.m[0]))
-                except error:
-                    raise ShapefileException("Failed to write measure value for record %s. Expected floats." % self.shpNum)
-            else:
-                # if m values are stored as 3rd/4th dimension
-                # 0-index position of m value is 3 if z type (x,y,z,m), or 2 if m type (x,y,m)
-                try:
-                    mpos = 3 if s.shapeType == 11 else 2
-                    if len(s.points[0]) < mpos+1:
-                        s.points[0].append(NODATA)
-                    elif s.points[0][mpos] is None:
-                        s.points[0][mpos] = NODATA
-                    f.write(pack("<1d", s.points[0][mpos]))
-                except error:
-                    raise ShapefileException("Failed to write measure value for record %s. Expected floats." % self.shpNum)
-        # Finalize record length as 16-bit words
-        finish = f.tell()
-        length = (finish - start) // 2
-        # start - 4 bytes is the content length field
-        f.seek(start-4)
-        f.write(pack(">i", length))
-        f.seek(finish)
-        return offset,length
-
-    def __shxRecord(self, offset, length):
-         """Writes the shx records."""
-         f = self.__getFileObj(self.shx)
-         try:
-             f.write(pack(">i", offset // 2))
-         except error:
-             raise ShapefileException('The .shp file has reached its file size limit > 4294967294 bytes (4.29 GB). To fix this, break up your file into multiple smaller ones.')
-         f.write(pack(">i", length))
-
-    def record(self, *recordList, **recordDict):
-        """Creates a dbf attribute record. You can submit either a sequence of
-        field values or keyword arguments of field names and values. Before
-        adding records you must add fields for the record values using the
-        field() method. If the record values exceed the number of fields the
-        extra ones won't be added. In the case of using keyword arguments to specify
-        field/value pairs only fields matching the already registered fields
-        will be added."""
-        # Balance if already not balanced
-        if self.autoBalance and self.recNum > self.shpNum:
-            self.balance()
-            
-        fieldCount = sum((1 for field in self.fields if field[0] != 'DeletionFlag'))
-        if recordList:
-            record = list(recordList)
-            while len(record) < fieldCount:
-                record.append("")
-        elif recordDict:
-            record = []
-            for field in self.fields:
-                if field[0] == 'DeletionFlag':
-                    continue # ignore deletionflag field in case it was specified
-                if field[0] in recordDict:
-                    val = recordDict[field[0]]
-                    if val is None:
-                        record.append("")
-                    else:
-                        record.append(val)
-                else:
-                    record.append("") # need empty value for missing dict entries
-        else:
-            # Blank fields for empty record
-            record = ["" for _ in range(fieldCount)]
-        self.__dbfRecord(record)
-
-    def __dbfRecord(self, record):
-        """Writes the dbf records."""
-        f = self.__getFileObj(self.dbf)
-        if self.recNum == 0:
-            # first records, so all fields should be set
-            # allowing us to write the dbf header
-            # cannot change the fields after this point
-            self.__dbfHeader()
-        # first byte of the record is deletion flag, always disabled
-        f.write(b' ')
-        # begin
-        self.recNum += 1
-        fields = (field for field in self.fields if field[0] != 'DeletionFlag') # ignore deletionflag field in case it was specified
-        for (fieldName, fieldType, size, deci), value in zip(fields, record):
-            # write 
-            fieldType = fieldType.upper()
-            size = int(size)
-            if fieldType in ("N","F"):
-                # numeric or float: number stored as a string, right justified, and padded with blanks to the width of the field.
-                if value in MISSING:
-                    value = b"*"*size # QGIS NULL
-                elif not deci:
-                    # force to int
-                    try:
-                        # first try to force directly to int.
-                        # forcing a large int to float and back to int
-                        # will lose information and result in wrong nr.
-                        value = int(value) 
-                    except ValueError:
-                        # forcing directly to int failed, so was probably a float.
-                        value = int(float(value))
-                    value = format(value, "d")[:size].rjust(size) # caps the size if exceeds the field size
-                else:
-                    value = float(value)
-                    value = format(value, ".%sf"%deci)[:size].rjust(size) # caps the size if exceeds the field size
-            elif fieldType == "D":
-                # date: 8 bytes - date stored as a string in the format YYYYMMDD.
-                if isinstance(value, date):
-                    value = '{:04d}{:02d}{:02d}'.format(value.year, value.month, value.day)
-                elif isinstance(value, list) and len(value) == 3:
-                    value = '{:04d}{:02d}{:02d}'.format(*value)
-                elif value in MISSING:
-                    value = b'0' * 8 # QGIS NULL for date type
-                elif is_string(value) and len(value) == 8:
-                    pass # value is already a date string
-                else:
-                    raise ShapefileException("Date values must be either a datetime.date object, a list, a YYYYMMDD string, or a missing value.")
-            elif fieldType == 'L':
-                # logical: 1 byte - initialized to 0x20 (space) otherwise T or F.
-                if value in MISSING:
-                    value = b' ' # missing is set to space
-                elif value in [True,1]:
-                    value = b'T'
-                elif value in [False,0]:
-                    value = b'F'
-                else:
-                    value = b' ' # unknown is set to space
-            else:
-                # anything else is forced to string, truncated to the length of the field
-                value = b(value, self.encoding, self.encodingErrors)[:size].ljust(size)
-            if not isinstance(value, bytes):
-                # just in case some of the numeric format() and date strftime() results are still in unicode (Python 3 only)
-                value = b(value, 'ascii', self.encodingErrors) # should be default ascii encoding
-            if len(value) != size:
-                raise ShapefileException(
-                    "Shapefile Writer unable to pack incorrect sized value"
-                    " (size %d) into field '%s' (size %d)." % (len(value), fieldName, size))
-            f.write(value)
-
-    def balance(self):
-        """Adds corresponding empty attributes or null geometry records depending
-        on which type of record was created to make sure all three files
-        are in synch."""
-        while self.recNum > self.shpNum:
-            self.null()
-        while self.recNum < self.shpNum:
-            self.record()
-
-
-    def null(self):
-        """Creates a null shape."""
-        self.shape(Shape(NULL))
-
-
-    def point(self, x, y):
-        """Creates a POINT shape."""
-        shapeType = POINT
-        pointShape = Shape(shapeType)
-        pointShape.points.append([x, y])
-        self.shape(pointShape)
-
-    def pointm(self, x, y, m=None):
-        """Creates a POINTM shape.
-        If the m (measure) value is not set, it defaults to NoData."""
-        shapeType = POINTM
-        pointShape = Shape(shapeType)
-        pointShape.points.append([x, y, m])
-        self.shape(pointShape)
-
-    def pointz(self, x, y, z=0, m=None):
-        """Creates a POINTZ shape.
-        If the z (elevation) value is not set, it defaults to 0.
-        If the m (measure) value is not set, it defaults to NoData."""
-        shapeType = POINTZ
-        pointShape = Shape(shapeType)
-        pointShape.points.append([x, y, z, m])
-        self.shape(pointShape)
-        
-
-    def multipoint(self, points):
-        """Creates a MULTIPOINT shape.
-        Points is a list of xy values."""
-        shapeType = MULTIPOINT
-        points = [points] # nest the points inside a list to be compatible with the generic shapeparts method
-        self._shapeparts(parts=points, shapeType=shapeType)
-
-    def multipointm(self, points):
-        """Creates a MULTIPOINTM shape.
-        Points is a list of xym values.
-        If the m (measure) value is not included, it defaults to None (NoData)."""
-        shapeType = MULTIPOINTM
-        points = [points] # nest the points inside a list to be compatible with the generic shapeparts method
-        self._shapeparts(parts=points, shapeType=shapeType)
-
-    def multipointz(self, points):
-        """Creates a MULTIPOINTZ shape.
-        Points is a list of xyzm values.
-        If the z (elevation) value is not included, it defaults to 0.
-        If the m (measure) value is not included, it defaults to None (NoData)."""
-        shapeType = MULTIPOINTZ
-        points = [points] # nest the points inside a list to be compatible with the generic shapeparts method
-        self._shapeparts(parts=points, shapeType=shapeType)
-
-
-    def line(self, lines):
-        """Creates a POLYLINE shape.
-        Lines is a collection of lines, each made up of a list of xy values."""
-        shapeType = POLYLINE
-        self._shapeparts(parts=lines, shapeType=shapeType)
-
-    def linem(self, lines):
-        """Creates a POLYLINEM shape.
-        Lines is a collection of lines, each made up of a list of xym values.
-        If the m (measure) value is not included, it defaults to None (NoData)."""
-        shapeType = POLYLINEM
-        self._shapeparts(parts=lines, shapeType=shapeType)
-
-    def linez(self, lines):
-        """Creates a POLYLINEZ shape.
-        Lines is a collection of lines, each made up of a list of xyzm values.
-        If the z (elevation) value is not included, it defaults to 0.
-        If the m (measure) value is not included, it defaults to None (NoData)."""
-        shapeType = POLYLINEZ
-        self._shapeparts(parts=lines, shapeType=shapeType)
-
-
-    def poly(self, polys):
-        """Creates a POLYGON shape.
-        Polys is a collection of polygons, each made up of a list of xy values.
-        Note that for ordinary polygons the coordinates must run in a clockwise direction.
-        If some of the polygons are holes, these must run in a counterclockwise direction."""
-        shapeType = POLYGON
-        self._shapeparts(parts=polys, shapeType=shapeType)
-
-    def polym(self, polys):
-        """Creates a POLYGONM shape.
-        Polys is a collection of polygons, each made up of a list of xym values.
-        Note that for ordinary polygons the coordinates must run in a clockwise direction.
-        If some of the polygons are holes, these must run in a counterclockwise direction.
-        If the m (measure) value is not included, it defaults to None (NoData)."""
-        shapeType = POLYGONM
-        self._shapeparts(parts=polys, shapeType=shapeType)
-
-    def polyz(self, polys):
-        """Creates a POLYGONZ shape.
-        Polys is a collection of polygons, each made up of a list of xyzm values.
-        Note that for ordinary polygons the coordinates must run in a clockwise direction.
-        If some of the polygons are holes, these must run in a counterclockwise direction.
-        If the z (elevation) value is not included, it defaults to 0.
-        If the m (measure) value is not included, it defaults to None (NoData)."""
-        shapeType = POLYGONZ
-        self._shapeparts(parts=polys, shapeType=shapeType)
-
-
-    def multipatch(self, parts, partTypes):
-        """Creates a MULTIPATCH shape.
-        Parts is a collection of 3D surface patches, each made up of a list of xyzm values.
-        PartTypes is a list of types that define each of the surface patches.
-        The types can be any of the following module constants: TRIANGLE_STRIP,
-        TRIANGLE_FAN, OUTER_RING, INNER_RING, FIRST_RING, or RING.
-        If the z (elevation) value is not included, it defaults to 0.
-        If the m (measure) value is not included, it defaults to None (NoData)."""
-        shapeType = MULTIPATCH
-        polyShape = Shape(shapeType)
-        polyShape.parts = []
-        polyShape.points = []
-        for part in parts:
-            # set part index position
-            polyShape.parts.append(len(polyShape.points))
-            # add points
-            for point in part:
-                # Ensure point is list
-                if not isinstance(point, list):
-                    point = list(point)
-                polyShape.points.append(point)
-        polyShape.partTypes = partTypes
-        # write the shape
-        self.shape(polyShape)
-
-
-    def _shapeparts(self, parts, shapeType):
-        """Internal method for adding a shape that has multiple collections of points (parts):
-        lines, polygons, and multipoint shapes.
-        """
-        polyShape = Shape(shapeType)
-        polyShape.parts = []
-        polyShape.points = []
-        # Make sure polygon rings (parts) are closed
-        if shapeType in (5,15,25,31):
-            for part in parts:
-                if part[0] != part[-1]:
-                    part.append(part[0])
-        # Add points and part indexes
-        for part in parts:
-            # set part index position
-            polyShape.parts.append(len(polyShape.points))
-            # add points
-            for point in part:
-                # Ensure point is list
-                if not isinstance(point, list):
-                    point = list(point)
-                polyShape.points.append(point)
-        # write the shape
-        self.shape(polyShape)
-
-    def field(self, name, fieldType="C", size="50", decimal=0):
-        """Adds a dbf field descriptor to the shapefile."""
-        if fieldType == "D":
-            size = "8"
-            decimal = 0
-        elif fieldType == "L":
-            size = "1"
-            decimal = 0
-        if len(self.fields) >= 2046:
-            raise ShapefileException(
-                "Shapefile Writer reached maximum number of fields: 2046.")
-        self.fields.append((name, fieldType, size, decimal))
-
-##    def saveShp(self, target):
-##        """Save an shp file."""
-##        if not hasattr(target, "write"):
-##            target = os.path.splitext(target)[0] + '.shp'
-##        self.shp = self.__getFileObj(target)
-##        self.__shapefileHeader(self.shp, headerType='shp')
-##        self.shp.seek(100)
-##        self._shp.seek(0)
-##        chunk = True
-##        while chunk:
-##            chunk = self._shp.read(self.bufsize)
-##            self.shp.write(chunk)
-##
-##    def saveShx(self, target):
-##        """Save an shx file."""
-##        if not hasattr(target, "write"):
-##            target = os.path.splitext(target)[0] + '.shx'
-##        self.shx = self.__getFileObj(target)
-##        self.__shapefileHeader(self.shx, headerType='shx')
-##        self.shx.seek(100)
-##        self._shx.seek(0)
-##        chunk = True
-##        while chunk:
-##            chunk = self._shx.read(self.bufsize)
-##            self.shx.write(chunk)
-##
-##    def saveDbf(self, target):
-##        """Save a dbf file."""
-##        if not hasattr(target, "write"):
-##            target = os.path.splitext(target)[0] + '.dbf'
-##        self.dbf = self.__getFileObj(target)
-##        self.__dbfHeader() # writes to .dbf
-##        self._dbf.seek(0)
-##        chunk = True
-##        while chunk:
-##            chunk = self._dbf.read(self.bufsize)
-##            self.dbf.write(chunk)
-
-##    def save(self, target=None, shp=None, shx=None, dbf=None):
-##        """Save the shapefile data to three files or
-##        three file-like objects. SHP and DBF files can also
-##        be written exclusively using saveShp, saveShx, and saveDbf respectively.
-##        If target is specified but not shp, shx, or dbf then the target path and
-##        file name are used.  If no options or specified, a unique base file name
-##        is generated to save the files and the base file name is returned as a 
-##        string. 
-##        """
-##        # Balance if already not balanced
-##        if shp and dbf:
-##            if self.autoBalance:
-##                self.balance()
-##            if self.recNum != self.shpNum:
-##                raise ShapefileException("When saving both the dbf and shp file, "
-##                                         "the number of records (%s) must correspond "
-##                                         "with the number of shapes (%s)" % (self.recNum, self.shpNum))
-##        # Save
-##        if shp:
-##            self.saveShp(shp)
-##        if shx:
-##            self.saveShx(shx)
-##        if dbf:
-##            self.saveDbf(dbf)
-##        # Create a unique file name if one is not defined
-##        if not shp and not shx and not dbf:
-##            generated = False
-##            if not target:
-##                temp = tempfile.NamedTemporaryFile(prefix="shapefile_",dir=os.getcwd())
-##                target = temp.name
-##                generated = True         
-##            self.saveShp(target)
-##            self.shp.close()
-##            self.saveShx(target)
-##            self.shx.close()
-##            self.saveDbf(target)
-##            self.dbf.close()
-##            if generated:
-##                return target
-
-# Begin Testing
-def test(**kwargs):
-    import doctest
-    doctest.NORMALIZE_WHITESPACE = 1
-    verbosity = kwargs.get('verbose', 0)
-    if verbosity == 0:
-        print('Running doctests...')
-
-    # ignore py2-3 unicode differences
-    import re
-    class Py23DocChecker(doctest.OutputChecker):
-        def check_output(self, want, got, optionflags):
-            if sys.version_info[0] == 2:
-                got = re.sub("u'(.*?)'", "'\\1'", got)
-                got = re.sub('u"(.*?)"', '"\\1"', got)
-            res = doctest.OutputChecker.check_output(self, want, got, optionflags)
-            return res
-        def summarize(self):
-            doctest.OutputChecker.summarize(True)
-
-    # run tests
-    runner = doctest.DocTestRunner(checker=Py23DocChecker(), verbose=verbosity)
-    with open("README.md","rb") as fobj:
-        test = doctest.DocTestParser().get_doctest(string=fobj.read().decode("utf8").replace('\r\n','\n'), globs={}, name="README", filename="README.md", lineno=0)
-    failure_count, test_count = runner.run(test)
-
-    # print results
-    if verbosity:
-        runner.summarize(True)
-    else:
-        if failure_count == 0:
-            print('All test passed successfully')
-        elif failure_count > 0:
-            runner.summarize(verbosity)
-
-    return failure_count
-    
-if __name__ == "__main__":
-    """
-    Doctests are contained in the file 'README.md', and are tested using the built-in
-    testing libraries. 
-    """
-    failure_count = test()
-    sys.exit(failure_count)
+"""
+IronPyShp
+
+shapefile.py
+Provides read and write support for ESRI Shapefiles.
+authors: jlawhead<at>geospatialpython.com
+maintainer: karim.bahgat.norway<at>gmail.com
+reluctant Iron Python 2 user: james.parrott<at>proton.me
+Compatible with CPython versions 2.7-3.x
+and Iron Python 2.7 (IronPyShp fixes a unicode bug, but 
+has not otherwise been tested).
+"""
+
+__version__ = "2.3.1"
+
+from struct import pack, unpack, calcsize, error, Struct
+import os
+import sys
+import time
+import array
+import tempfile
+import logging
+import io
+from datetime import date
+import zipfile
+import collections
+import platform
+
+# Create named logger
+logger = logging.getLogger(__name__)
+
+
+# Module settings
+VERBOSE = True
+
+# Constants for shape types
+NULL = 0
+POINT = 1
+POLYLINE = 3
+POLYGON = 5
+MULTIPOINT = 8
+POINTZ = 11
+POLYLINEZ = 13
+POLYGONZ = 15
+MULTIPOINTZ = 18
+POINTM = 21
+POLYLINEM = 23
+POLYGONM = 25
+MULTIPOINTM = 28
+MULTIPATCH = 31
+
+SHAPETYPE_LOOKUP = {
+    0: 'NULL',
+    1: 'POINT',
+    3: 'POLYLINE',
+    5: 'POLYGON',
+    8: 'MULTIPOINT',
+    11: 'POINTZ',
+    13: 'POLYLINEZ',
+    15: 'POLYGONZ',
+    18: 'MULTIPOINTZ',
+    21: 'POINTM',
+    23: 'POLYLINEM',
+    25: 'POLYGONM',
+    28: 'MULTIPOINTM',
+    31: 'MULTIPATCH'}
+
+TRIANGLE_STRIP = 0
+TRIANGLE_FAN = 1
+OUTER_RING = 2
+INNER_RING = 3
+FIRST_RING = 4
+RING = 5
+
+PARTTYPE_LOOKUP = {
+    0: 'TRIANGLE_STRIP',
+    1: 'TRIANGLE_FAN',
+    2: 'OUTER_RING',
+    3: 'INNER_RING',
+    4: 'FIRST_RING',
+    5: 'RING'}
+
+
+# Python 2-3 handling
+
+PYTHON3 = sys.version_info[0] == 3
+
+if PYTHON3:
+    xrange = range
+    izip = zip
+
+    from urllib.parse import urlparse, urlunparse
+    from urllib.error import HTTPError
+    from urllib.request import urlopen, Request
+    
+else:
+    from itertools import izip
+
+    from urlparse import urlparse, urlunparse
+    from urllib2 import HTTPError
+    from urllib2 import urlopen, Request
+
+
+# Helpers
+
+MISSING = [None,'']
+NODATA = -10e38 # as per the ESRI shapefile spec, only used for m-values. 
+
+if PYTHON3:
+    def b(v, encoding='utf-8', encodingErrors='strict'):
+        if isinstance(v, str):
+            # For python 3 encode str to bytes.
+            return v.encode(encoding, encodingErrors)
+        elif isinstance(v, bytes):
+            # Already bytes.
+            return v
+        elif v is None:
+            # Since we're dealing with text, interpret None as ""
+            return b""
+        else:
+            # Force string representation.
+            return str(v).encode(encoding, encodingErrors)
+
+    def u(v, encoding='utf-8', encodingErrors='strict'):
+        if isinstance(v, bytes):
+            # For python 3 decode bytes to str.
+            return v.decode(encoding, encodingErrors)
+        elif isinstance(v, str):
+            # Already str.
+            return v
+        elif v is None:
+            # Since we're dealing with text, interpret None as ""
+            return ""
+        else:
+            # Force string representation.
+            return bytes(v).decode(encoding, encodingErrors)
+
+    def is_string(v):
+        return isinstance(v, str)
+
+else:
+    def b(v, encoding='utf-8', encodingErrors='strict'):
+        if isinstance(v, unicode):
+            # For python 2 encode unicode to bytes.
+            return v.encode(encoding, encodingErrors)
+        elif isinstance(v, bytes):
+            # Already bytes.
+            return v
+        elif v is None:
+            # Since we're dealing with text, interpret None as ""
+            return ""
+        else:
+            # Force string representation.
+            return unicode(v).encode(encoding, encodingErrors)
+
+    if platform.python_implementation() == 'IronPython':
+        cPython_2_b = b
+        b = lambda *args, **kwargs : bytes(cPython_2_b(*args, **kwargs))
+
+    def u(v, encoding='utf-8', encodingErrors='strict'):
+        if isinstance(v, bytes):
+            # For python 2 decode bytes to unicode.
+            return v.decode(encoding, encodingErrors)
+        elif isinstance(v, unicode):
+            # Already unicode.
+            return v
+        elif v is None:
+            # Since we're dealing with text, interpret None as ""
+            return u""
+        else:
+            # Force string representation.
+            return bytes(v).decode(encoding, encodingErrors)
+
+    def is_string(v):
+        return isinstance(v, basestring)
+
+if sys.version_info[0:2] >= (3, 6):
+    def pathlike_obj(path):
+        if isinstance(path, os.PathLike):
+            return os.fsdecode(path)
+        else:
+            return path
+else:
+    def pathlike_obj(path):
+        if is_string(path):
+            return path
+        elif hasattr(path, "__fspath__"):
+            return path.__fspath__()
+        else:
+            try:
+                return str(path)
+            except:
+                return path
+    
+    # Coincidentally, Python 3.5 and earlier are also the versions in which
+    # dicts are not already ordered.
+    # "Changed in version 3.7: Dictionary order is guaranteed to be insertion 
+    # order. This behavior was an implementation detail of CPython from 3.6"
+    # https://docs.python.org/3/library/stdtypes.html#dict
+    dict = collections.OrderedDict
+
+
+# Begin
+
+class _Array(array.array):
+    """Converts python tuples to lists of the appropriate type.
+    Used to unpack different shapefile header parts."""
+    def __repr__(self):
+        return str(self.tolist())
+
+def signed_area(coords, fast=False):
+    """Return the signed area enclosed by a ring using the linear time
+    algorithm. A value >= 0 indicates a counter-clockwise oriented ring.
+    A faster version is possible by setting 'fast' to True, which returns
+    2x the area, e.g. if you're only interested in the sign of the area.
+    """
+    xs, ys = map(list, list(zip(*coords))[:2]) # ignore any z or m values
+    xs.append(xs[1])
+    ys.append(ys[1])
+    area2 = sum(xs[i]*(ys[i+1]-ys[i-1]) for i in range(1, len(coords)))
+    if fast:
+        return area2
+    else:
+        return area2 / 2.0
+
+def is_cw(coords):
+    """Returns True if a polygon ring has clockwise orientation, determined
+    by a negatively signed area. 
+    """
+    area2 = signed_area(coords, fast=True)
+    return area2 < 0
+
+def rewind(coords):
+    """Returns the input coords in reversed order.
+    """
+    return list(reversed(coords))
+
+def ring_bbox(coords):
+    """Calculates and returns the bounding box of a ring.
+    """
+    xs,ys = zip(*coords)
+    bbox = min(xs),min(ys),max(xs),max(ys)
+    return bbox
+
+def bbox_overlap(bbox1, bbox2):
+    """Tests whether two bounding boxes overlap, returning a boolean
+    """
+    xmin1,ymin1,xmax1,ymax1 = bbox1
+    xmin2,ymin2,xmax2,ymax2 = bbox2
+    overlap = (xmin1 <= xmax2 and xmax1 >= xmin2 and ymin1 <= ymax2 and ymax1 >= ymin2)
+    return overlap
+
+def bbox_contains(bbox1, bbox2):
+    """Tests whether bbox1 fully contains bbox2, returning a boolean
+    """
+    xmin1,ymin1,xmax1,ymax1 = bbox1
+    xmin2,ymin2,xmax2,ymax2 = bbox2
+    contains = (xmin1 < xmin2 and xmax1 > xmax2 and ymin1 < ymin2 and ymax1 > ymax2)
+    return contains
+
+def ring_contains_point(coords, p):
+    """Fast point-in-polygon crossings algorithm, MacMartin optimization.
+
+    Adapted from code by Eric Haynes
+    http://www.realtimerendering.com/resources/GraphicsGems//gemsiv/ptpoly_haines/ptinpoly.c
+    
+    Original description:
+        Shoot a test ray along +X axis.  The strategy, from MacMartin, is to
+        compare vertex Y values to the testing point's Y and quickly discard
+        edges which are entirely to one side of the test ray.
+    """
+    tx,ty = p
+
+    # get initial test bit for above/below X axis
+    vtx0 = coords[0]
+    yflag0 = ( vtx0[1] >= ty )
+
+    inside_flag = False
+    for vtx1 in coords[1:]: 
+        yflag1 = ( vtx1[1] >= ty )
+        # check if endpoints straddle (are on opposite sides) of X axis
+        # (i.e. the Y's differ); if so, +X ray could intersect this edge.
+        if yflag0 != yflag1: 
+            xflag0 = ( vtx0[0] >= tx )
+            # check if endpoints are on same side of the Y axis (i.e. X's
+            # are the same); if so, it's easy to test if edge hits or misses.
+            if xflag0 == ( vtx1[0] >= tx ):
+                # if edge's X values both right of the point, must hit
+                if xflag0:
+                    inside_flag = not inside_flag
+            else:
+                # compute intersection of pgon segment with +X ray, note
+                # if >= point's X; if so, the ray hits it.
+                if ( vtx1[0] - (vtx1[1]-ty) * ( vtx0[0]-vtx1[0]) / (vtx0[1]-vtx1[1]) ) >= tx:
+                    inside_flag = not inside_flag
+
+        # move to next pair of vertices, retaining info as possible
+        yflag0 = yflag1
+        vtx0 = vtx1
+
+    return inside_flag
+
+def ring_sample(coords, ccw=False):
+    """Return a sample point guaranteed to be within a ring, by efficiently
+    finding the first centroid of a coordinate triplet whose orientation
+    matches the orientation of the ring and passes the point-in-ring test.
+    The orientation of the ring is assumed to be clockwise, unless ccw
+    (counter-clockwise) is set to True. 
+    """
+    triplet = []
+    def itercoords():
+        # iterate full closed ring
+        for p in coords:
+            yield p
+        # finally, yield the second coordinate to the end to allow checking the last triplet
+        yield coords[1]
+        
+    for p in itercoords(): 
+        # add point to triplet (but not if duplicate)
+        if p not in triplet:
+            triplet.append(p)
+            
+        # new triplet, try to get sample
+        if len(triplet) == 3:
+            # check that triplet does not form a straight line (not a triangle)
+            is_straight_line = (triplet[0][1] - triplet[1][1]) * (triplet[0][0] - triplet[2][0]) == (triplet[0][1] - triplet[2][1]) * (triplet[0][0] - triplet[1][0])
+            if not is_straight_line:
+                # get triplet orientation
+                closed_triplet = triplet + [triplet[0]]
+                triplet_ccw = not is_cw(closed_triplet)
+                # check that triplet has the same orientation as the ring (means triangle is inside the ring)
+                if ccw == triplet_ccw:
+                    # get triplet centroid
+                    xs,ys = zip(*triplet)
+                    xmean,ymean = sum(xs) / 3.0, sum(ys) / 3.0
+                    # check that triplet centroid is truly inside the ring
+                    if ring_contains_point(coords, (xmean,ymean)):
+                        return xmean,ymean
+
+            # failed to get sample point from this triplet
+            # remove oldest triplet coord to allow iterating to next triplet
+            triplet.pop(0)
+            
+    else:
+        raise Exception('Unexpected error: Unable to find a ring sample point.')
+
+def ring_contains_ring(coords1, coords2):
+    '''Returns True if all vertexes in coords2 are fully inside coords1.
+    '''
+    return all((ring_contains_point(coords1, p2) for p2 in coords2))
+
+def organize_polygon_rings(rings, return_errors=None):
+    '''Organize a list of coordinate rings into one or more polygons with holes.
+    Returns a list of polygons, where each polygon is composed of a single exterior
+    ring, and one or more interior holes. If a return_errors dict is provided (optional), 
+    any errors encountered will be added to it. 
+
+    Rings must be closed, and cannot intersect each other (non-self-intersecting polygon).
+    Rings are determined as exteriors if they run in clockwise direction, or interior
+    holes if they run in counter-clockwise direction. This method is used to construct
+    GeoJSON (multi)polygons from the shapefile polygon shape type, which does not
+    explicitly store the structure of the polygons beyond exterior/interior ring orientation. 
+    '''
+    # first iterate rings and classify as exterior or hole
+    exteriors = []
+    holes = []
+    for ring in rings:
+        # shapefile format defines a polygon as a sequence of rings
+        # where exterior rings are clockwise, and holes counterclockwise
+        if is_cw(ring):
+            # ring is exterior
+            exteriors.append(ring)
+        else:
+            # ring is a hole
+            holes.append(ring)
+                
+    # if only one exterior, then all holes belong to that exterior
+    if len(exteriors) == 1:
+        # exit early
+        poly = [exteriors[0]] + holes
+        polys = [poly]
+        return polys
+
+    # multiple exteriors, ie multi-polygon, have to group holes with correct exterior
+    # shapefile format does not specify which holes belong to which exteriors
+    # so have to do efficient multi-stage checking of hole-to-exterior containment
+    elif len(exteriors) > 1:
+        # exit early if no holes
+        if not holes:
+            polys = []
+            for ext in exteriors:
+                poly = [ext]
+                polys.append(poly)
+            return polys
+        
+        # first determine each hole's candidate exteriors based on simple bbox contains test
+        hole_exteriors = dict([(hole_i,[]) for hole_i in xrange(len(holes))])
+        exterior_bboxes = [ring_bbox(ring) for ring in exteriors]
+        for hole_i in hole_exteriors.keys():
+            hole_bbox = ring_bbox(holes[hole_i])
+            for ext_i,ext_bbox in enumerate(exterior_bboxes):
+                if bbox_contains(ext_bbox, hole_bbox):
+                    hole_exteriors[hole_i].append( ext_i )
+
+        # then, for holes with still more than one possible exterior, do more detailed hole-in-ring test
+        for hole_i,exterior_candidates in hole_exteriors.items():
+            
+            if len(exterior_candidates) > 1:
+                # get hole sample point
+                ccw = not is_cw(holes[hole_i])
+                hole_sample = ring_sample(holes[hole_i], ccw=ccw)
+                # collect new exterior candidates
+                new_exterior_candidates = []
+                for ext_i in exterior_candidates:
+                    # check that hole sample point is inside exterior
+                    hole_in_exterior = ring_contains_point(exteriors[ext_i], hole_sample)
+                    if hole_in_exterior:
+                        new_exterior_candidates.append(ext_i)
+
+                # set new exterior candidates
+                hole_exteriors[hole_i] = new_exterior_candidates
+
+        # if still holes with more than one possible exterior, means we have an exterior hole nested inside another exterior's hole
+        for hole_i,exterior_candidates in hole_exteriors.items():
+            
+            if len(exterior_candidates) > 1:
+                # exterior candidate with the smallest area is the hole's most immediate parent
+                ext_i = sorted(exterior_candidates, key=lambda x: abs(signed_area(exteriors[x], fast=True)))[0]
+                hole_exteriors[hole_i] = [ext_i]
+
+        # separate out holes that are orphaned (not contained by any exterior)
+        orphan_holes = []
+        for hole_i,exterior_candidates in list(hole_exteriors.items()):
+            if not exterior_candidates:
+                orphan_holes.append( hole_i )
+                del hole_exteriors[hole_i]
+                continue
+
+        # each hole should now only belong to one exterior, group into exterior-holes polygons
+        polys = []
+        for ext_i,ext in enumerate(exteriors):
+            poly = [ext]
+            # find relevant holes
+            poly_holes = []
+            for hole_i,exterior_candidates in list(hole_exteriors.items()):
+                # hole is relevant if previously matched with this exterior
+                if exterior_candidates[0] == ext_i:
+                    poly_holes.append( holes[hole_i] )
+            poly += poly_holes
+            polys.append(poly)
+
+        # add orphan holes as exteriors
+        for hole_i in orphan_holes:
+            ext = holes[hole_i]
+            # add as single exterior without any holes
+            poly = [ext]
+            polys.append(poly)
+
+        if orphan_holes and return_errors is not None:
+            return_errors['polygon_orphaned_holes'] = len(orphan_holes)
+
+        return polys
+
+    # no exteriors, be nice and assume due to incorrect winding order
+    else:
+        if return_errors is not None:
+            return_errors['polygon_only_holes'] = len(holes)
+        exteriors = holes
+        # add as single exterior without any holes
+        polys = [[ext] for ext in exteriors]
+        return polys
+
+class Shape(object):
+    def __init__(self, shapeType=NULL, points=None, parts=None, partTypes=None, oid=None):
+        """Stores the geometry of the different shape types
+        specified in the Shapefile spec. Shape types are
+        usually point, polyline, or polygons. Every shape type
+        except the "Null" type contains points at some level for
+        example vertices in a polygon. If a shape type has
+        multiple shapes containing points within a single
+        geometry record then those shapes are called parts. Parts
+        are designated by their starting index in geometry record's
+        list of shapes. For MultiPatch geometry, partTypes designates
+        the patch type of each of the parts. 
+        """
+        self.shapeType = shapeType
+        self.points = points or []
+        self.parts = parts or []
+        if partTypes:
+            self.partTypes = partTypes
+        
+        # and a dict to silently record any errors encountered
+        self._errors = {}
+        
+        # add oid
+        if oid is not None:
+            self.__oid = oid
+        else:
+            self.__oid = -1
+
+    @property
+    def __geo_interface__(self):
+        if self.shapeType in [POINT, POINTM, POINTZ]:
+            # point
+            if len(self.points) == 0:
+                # the shape has no coordinate information, i.e. is 'empty'
+                # the geojson spec does not define a proper null-geometry type
+                # however, it does allow geometry types with 'empty' coordinates to be interpreted as null-geometries
+                return {'type':'Point', 'coordinates':tuple()}
+            else:
+                return {
+                'type': 'Point',
+                'coordinates': tuple(self.points[0])
+                }
+        elif self.shapeType in [MULTIPOINT, MULTIPOINTM, MULTIPOINTZ]:
+            if len(self.points) == 0:
+                # the shape has no coordinate information, i.e. is 'empty'
+                # the geojson spec does not define a proper null-geometry type
+                # however, it does allow geometry types with 'empty' coordinates to be interpreted as null-geometries
+                return {'type':'MultiPoint', 'coordinates':[]}
+            else:
+                # multipoint
+                return {
+                'type': 'MultiPoint',
+                'coordinates': [tuple(p) for p in self.points]
+                }
+        elif self.shapeType in [POLYLINE, POLYLINEM, POLYLINEZ]:
+            if len(self.parts) == 0:
+                # the shape has no coordinate information, i.e. is 'empty'
+                # the geojson spec does not define a proper null-geometry type
+                # however, it does allow geometry types with 'empty' coordinates to be interpreted as null-geometries
+                return {'type':'LineString', 'coordinates':[]}
+            elif len(self.parts) == 1:
+                # linestring
+                return {
+                'type': 'LineString',
+                'coordinates': [tuple(p) for p in self.points]
+                }
+            else:
+                # multilinestring
+                ps = None
+                coordinates = []
+                for part in self.parts:
+                    if ps == None:
+                        ps = part
+                        continue
+                    else:
+                        coordinates.append([tuple(p) for p in self.points[ps:part]])
+                        ps = part
+                else:
+                    coordinates.append([tuple(p) for p in self.points[part:]])
+                return {
+                'type': 'MultiLineString',
+                'coordinates': coordinates
+                }
+        elif self.shapeType in [POLYGON, POLYGONM, POLYGONZ]:
+            if len(self.parts) == 0:
+                # the shape has no coordinate information, i.e. is 'empty'
+                # the geojson spec does not define a proper null-geometry type
+                # however, it does allow geometry types with 'empty' coordinates to be interpreted as null-geometries
+                return {'type':'Polygon', 'coordinates':[]}
+            else:
+                # get all polygon rings
+                rings = []
+                for i in xrange(len(self.parts)):
+                    # get indexes of start and end points of the ring
+                    start = self.parts[i]
+                    try:
+                        end = self.parts[i+1]
+                    except IndexError:
+                        end = len(self.points)
+
+                    # extract the points that make up the ring
+                    ring = [tuple(p) for p in self.points[start:end]]
+                    rings.append(ring)
+
+                # organize rings into list of polygons, where each polygon is defined as list of rings.
+                # the first ring is the exterior and any remaining rings are holes (same as GeoJSON). 
+                polys = organize_polygon_rings(rings, self._errors)
+                
+                # if VERBOSE is True, issue detailed warning about any shape errors
+                # encountered during the Shapefile to GeoJSON conversion
+                if VERBOSE and self._errors: 
+                    header = 'Possible issue encountered when converting Shape #{} to GeoJSON: '.format(self.oid)
+                    orphans = self._errors.get('polygon_orphaned_holes', None)
+                    if orphans:
+                        msg = header + 'Shapefile format requires that all polygon interior holes be contained by an exterior ring, \
+but the Shape contained interior holes (defined by counter-clockwise orientation in the shapefile format) that were \
+orphaned, i.e. not contained by any exterior rings. The rings were still included but were \
+encoded as GeoJSON exterior rings instead of holes.'
+                        logger.warning(msg)
+                    only_holes = self._errors.get('polygon_only_holes', None)
+                    if only_holes:
+                        msg = header + 'Shapefile format requires that polygons contain at least one exterior ring, \
+but the Shape was entirely made up of interior holes (defined by counter-clockwise orientation in the shapefile format). The rings were \
+still included but were encoded as GeoJSON exterior rings instead of holes.'
+                        logger.warning(msg)
+
+                # return as geojson
+                if len(polys) == 1:
+                    return {
+                    'type': 'Polygon',
+                    'coordinates': polys[0]
+                    }
+                else:
+                    return {
+                    'type': 'MultiPolygon',
+                    'coordinates': polys
+                    }
+
+        else:
+            raise Exception('Shape type "%s" cannot be represented as GeoJSON.' % SHAPETYPE_LOOKUP[self.shapeType])
+
+    @staticmethod
+    def _from_geojson(geoj):
+        # create empty shape
+        shape = Shape()
+        # set shapeType
+        geojType = geoj["type"] if geoj else "Null"
+        if geojType == "Null":
+            shapeType = NULL
+        elif geojType == "Point":
+            shapeType = POINT
+        elif geojType == "LineString":
+            shapeType = POLYLINE
+        elif geojType == "Polygon":
+            shapeType = POLYGON
+        elif geojType == "MultiPoint":
+            shapeType = MULTIPOINT
+        elif geojType == "MultiLineString":
+            shapeType = POLYLINE
+        elif geojType == "MultiPolygon":
+            shapeType = POLYGON
+        else:
+            raise Exception("Cannot create Shape from GeoJSON type '%s'" % geojType)
+        shape.shapeType = shapeType
+        
+        # set points and parts
+        if geojType == "Point":
+            shape.points = [ geoj["coordinates"] ]
+            shape.parts = [0]
+        elif geojType in ("MultiPoint","LineString"):
+            shape.points = geoj["coordinates"]
+            shape.parts = [0]
+        elif geojType in ("Polygon"):
+            points = []
+            parts = []
+            index = 0
+            for i,ext_or_hole in enumerate(geoj["coordinates"]):
+                # although the latest GeoJSON spec states that exterior rings should have 
+                # counter-clockwise orientation, we explicitly check orientation since older 
+                # GeoJSONs might not enforce this. 
+                if i == 0 and not is_cw(ext_or_hole):
+                    # flip exterior direction
+                    ext_or_hole = rewind(ext_or_hole)
+                elif i > 0 and is_cw(ext_or_hole):
+                    # flip hole direction
+                    ext_or_hole = rewind(ext_or_hole)
+                points.extend(ext_or_hole)
+                parts.append(index)
+                index += len(ext_or_hole)
+            shape.points = points
+            shape.parts = parts
+        elif geojType in ("MultiLineString"):
+            points = []
+            parts = []
+            index = 0
+            for linestring in geoj["coordinates"]:
+                points.extend(linestring)
+                parts.append(index)
+                index += len(linestring)
+            shape.points = points
+            shape.parts = parts
+        elif geojType in ("MultiPolygon"):
+            points = []
+            parts = []
+            index = 0
+            for polygon in geoj["coordinates"]:
+                for i,ext_or_hole in enumerate(polygon):
+                    # although the latest GeoJSON spec states that exterior rings should have 
+                    # counter-clockwise orientation, we explicitly check orientation since older 
+                    # GeoJSONs might not enforce this. 
+                    if i == 0 and not is_cw(ext_or_hole):
+                        # flip exterior direction
+                        ext_or_hole = rewind(ext_or_hole)
+                    elif i > 0 and is_cw(ext_or_hole):
+                        # flip hole direction
+                        ext_or_hole = rewind(ext_or_hole)
+                    points.extend(ext_or_hole)
+                    parts.append(index)
+                    index += len(ext_or_hole)
+            shape.points = points
+            shape.parts = parts
+        return shape
+
+    @property
+    def oid(self):
+        """The index position of the shape in the original shapefile"""
+        return self.__oid
+
+    @property
+    def shapeTypeName(self):
+        return SHAPETYPE_LOOKUP[self.shapeType]
+
+    def __repr__(self):
+        return 'Shape #{}: {}'.format(self.__oid, self.shapeTypeName)
+
+class _Record(list):
+    """
+    A class to hold a record. Subclasses list to ensure compatibility with
+    former work and to reuse all the optimizations of the builtin list.
+    In addition to the list interface, the values of the record
+    can also be retrieved using the field's name. For example if the dbf contains
+    a field ID at position 0, the ID can be retrieved with the position, the field name
+    as a key, or the field name as an attribute.
+
+    >>> # Create a Record with one field, normally the record is created by the Reader class
+    >>> r = _Record({'ID': 0}, [0])
+    >>> print(r[0])
+    >>> print(r['ID'])
+    >>> print(r.ID)
+    """
+
+    def __init__(self, field_positions, values, oid=None):
+        """
+        A Record should be created by the Reader class
+
+        :param field_positions: A dict mapping field names to field positions
+        :param values: A sequence of values
+        :param oid: The object id, an int (optional)
+        """
+        self.__field_positions = field_positions
+        if oid is not None:
+            self.__oid = oid
+        else:
+            self.__oid = -1
+        list.__init__(self, values)
+
+    def __getattr__(self, item):
+        """
+        __getattr__ is called if an attribute is used that does
+        not exist in the normal sense. For example r=Record(...), r.ID
+        calls r.__getattr__('ID'), but r.index(5) calls list.index(r, 5)
+        :param item: The field name, used as attribute
+        :return: Value of the field
+        :raises: AttributeError, if item is not a field of the shapefile
+                and IndexError, if the field exists but the field's 
+                corresponding value in the Record does not exist
+        """
+        try:
+            index = self.__field_positions[item]
+            return list.__getitem__(self, index)
+        except KeyError:
+            raise AttributeError('{} is not a field name'.format(item))
+        except IndexError:
+            raise IndexError('{} found as a field but not enough values available.'.format(item))
+
+    def __setattr__(self, key, value):
+        """
+        Sets a value of a field attribute
+        :param key: The field name
+        :param value: the value of that field
+        :return: None
+        :raises: AttributeError, if key is not a field of the shapefile
+        """
+        if key.startswith('_'):  # Prevent infinite loop when setting mangled attribute
+            return list.__setattr__(self, key, value)
+        try:
+            index = self.__field_positions[key]
+            return list.__setitem__(self, index, value)
+        except KeyError:
+            raise AttributeError('{} is not a field name'.format(key))
+
+    def __getitem__(self, item):
+        """
+        Extends the normal list item access with
+        access using a fieldname
+
+        For example r['ID'], r[0]
+        :param item: Either the position of the value or the name of a field
+        :return: the value of the field
+        """
+        try:
+            return list.__getitem__(self, item)
+        except TypeError:
+            try:
+                index = self.__field_positions[item]
+            except KeyError:
+                index = None
+        if index is not None:
+            return list.__getitem__(self, index)
+        else:
+            raise IndexError('"{}" is not a field name and not an int'.format(item))
+
+    def __setitem__(self, key, value):
+        """
+        Extends the normal list item access with
+        access using a fieldname
+
+        For example r['ID']=2, r[0]=2
+        :param key: Either the position of the value or the name of a field
+        :param value: the new value of the field
+        """
+        try:
+            return list.__setitem__(self, key, value)
+        except TypeError:
+            index = self.__field_positions.get(key)
+            if index is not None:
+                return list.__setitem__(self, index, value)
+            else:
+                raise IndexError('{} is not a field name and not an int'.format(key))
+
+    @property
+    def oid(self):
+        """The index position of the record in the original shapefile"""
+        return self.__oid
+
+    def as_dict(self, date_strings=False):
+        """
+        Returns this Record as a dictionary using the field names as keys
+        :return: dict
+        """
+        dct = dict((f, self[i]) for f, i in self.__field_positions.items())
+        if date_strings:
+            for k,v in dct.items():
+                if isinstance(v, date):
+                    dct[k] = '{:04d}{:02d}{:02d}'.format(v.year, v.month, v.day)
+        return dct
+
+    def __repr__(self):
+        return 'Record #{}: {}'.format(self.__oid, list(self))
+
+    def __dir__(self):
+        """
+        Helps to show the field names in an interactive environment like IPython.
+        See: http://ipython.readthedocs.io/en/stable/config/integrating.html
+
+        :return: List of method names and fields
+        """
+        default = list(dir(type(self))) # default list methods and attributes of this class
+        fnames = list(self.__field_positions.keys()) # plus field names (random order if Python version < 3.6)
+        return default + fnames 
+        
+class ShapeRecord(object):
+    """A ShapeRecord object containing a shape along with its attributes.
+    Provides the GeoJSON __geo_interface__ to return a Feature dictionary."""
+    def __init__(self, shape=None, record=None):
+        self.shape = shape
+        self.record = record
+
+    @property
+    def __geo_interface__(self):
+        return {'type': 'Feature',
+                'properties': self.record.as_dict(date_strings=True),
+                'geometry': None if self.shape.shapeType == NULL else self.shape.__geo_interface__}
+
+class Shapes(list):
+    """A class to hold a list of Shape objects. Subclasses list to ensure compatibility with
+    former work and to reuse all the optimizations of the builtin list.
+    In addition to the list interface, this also provides the GeoJSON __geo_interface__
+    to return a GeometryCollection dictionary."""
+
+    def __repr__(self):
+        return 'Shapes: {}'.format(list(self))
+
+    @property
+    def __geo_interface__(self):
+        # Note: currently this will fail if any of the shapes are null-geometries
+        # could be fixed by storing the shapefile shapeType upon init, returning geojson type with empty coords
+        collection = {'type': 'GeometryCollection',
+                      'geometries': [shape.__geo_interface__ for shape in self]}
+        return collection
+
+class ShapeRecords(list):
+    """A class to hold a list of ShapeRecord objects. Subclasses list to ensure compatibility with
+    former work and to reuse all the optimizations of the builtin list.
+    In addition to the list interface, this also provides the GeoJSON __geo_interface__
+    to return a FeatureCollection dictionary."""
+
+    def __repr__(self):
+        return 'ShapeRecords: {}'.format(list(self))
+
+    @property
+    def __geo_interface__(self):
+        collection =  {'type': 'FeatureCollection',
+                        'features': [shaperec.__geo_interface__ for shaperec in self]}
+        return collection
+
+class ShapefileException(Exception):
+    """An exception to handle shapefile specific problems."""
+    pass
+
+# def warn_geojson_collection(shapes):
+#     # collect information about any potential errors with the GeoJSON
+#     errors = {}
+#     for i,shape in enumerate(shapes):
+#         shape_errors = shape._errors
+#         if shape_errors:
+#             for error in shape_errors.keys():
+#                 errors[error] = errors[error] + [i] if error in errors else []
+
+#     # warn if any errors were found
+#     if errors:
+#         messages = ['Summary of possibles issues encountered during shapefile to GeoJSON conversion:']
+
+#         # polygon orphan holes
+#         orphans = errors.get('polygon_orphaned_holes', None)
+#         if orphans:
+#             msg = 'GeoJSON format requires that all interior holes be contained by an exterior ring, \
+# but the Shapefile contained {} records of polygons where some of its interior holes were \
+# orphaned (not contained by any other rings). The rings were still included but were \
+# encoded as GeoJSON exterior rings instead of holes. Shape ids: {}'.format(len(orphans), orphans)
+#             messages.append(msg)
+
+#         # polygon only holes/wrong orientation
+#         only_holes = errors.get('polygon_only_holes', None)
+#         if only_holes:
+#             msg = 'GeoJSON format requires that polygons contain at least one exterior ring, but \
+# the Shapefile contained {} records of polygons where all of its component rings were stored as interior \
+# holes. The rings were still included but were encoded as GeoJSON exterior rings instead of holes. \
+# Shape ids: {}'.format(len(only_holes), only_holes)
+#             messages.append(msg)
+
+#         if len(messages) > 1:
+#             # more than just the "Summary of..." header
+#             msg = '\n'.join(messages)
+#             logger.warning(msg)
+
+class Reader(object):
+    """Reads the three files of a shapefile as a unit or
+    separately.  If one of the three files (.shp, .shx,
+    .dbf) is missing no exception is thrown until you try
+    to call a method that depends on that particular file.
+    The .shx index file is used if available for efficiency
+    but is not required to read the geometry from the .shp
+    file. The "shapefile" argument in the constructor is the
+    name of the file you want to open, and can be the path
+    to a shapefile on a local filesystem, inside a zipfile, 
+    or a url. 
+
+    You can instantiate a Reader without specifying a shapefile
+    and then specify one later with the load() method.
+
+    Only the shapefile headers are read upon loading. Content
+    within each file is only accessed when required and as
+    efficiently as possible. Shapefiles are usually not large
+    but they can be.
+    """
+    def __init__(self, *args, **kwargs):
+        self.shp = None
+        self.shx = None
+        self.dbf = None
+        self._files_to_close = []
+        self.shapeName = "Not specified"
+        self._offsets = []
+        self.shpLength = None
+        self.numRecords = None
+        self.numShapes = None
+        self.fields = []
+        self.__dbfHdrLength = 0
+        self.__fieldLookup = {}
+        self.encoding = kwargs.pop('encoding', 'utf-8')
+        self.encodingErrors = kwargs.pop('encodingErrors', 'strict')
+        # See if a shapefile name was passed as the first argument
+        if len(args) > 0:
+            path = pathlike_obj(args[0])
+            if is_string(path):
+
+                if '.zip' in path:
+                    # Shapefile is inside a zipfile
+                    if path.count('.zip') > 1:
+                        # Multiple nested zipfiles
+                        raise ShapefileException('Reading from multiple nested zipfiles is not supported: %s' % path)
+                    # Split into zipfile and shapefile paths
+                    if path.endswith('.zip'):
+                        zpath = path
+                        shapefile = None
+                    else:
+                        zpath = path[:path.find('.zip')+4]
+                        shapefile = path[path.find('.zip')+4+1:]
+                    # Create a zip file handle
+                    if zpath.startswith('http'):
+                        # Zipfile is from a url
+                        # Download to a temporary url and treat as normal zipfile
+                        req = Request(zpath, headers={'User-agent':'Mozilla/5.0 (Macintosh; Intel Mac OS X 10_9_3) AppleWebKit/537.36 (KHTML, like Gecko) Chrome/35.0.1916.47 Safari/537.36'})
+                        resp = urlopen(req)
+                        # write zipfile data to a read+write tempfile and use as source, gets deleted when garbage collected
+                        zipfileobj = tempfile.NamedTemporaryFile(mode='w+b', suffix='.zip', delete=True)
+                        zipfileobj.write(resp.read())
+                        zipfileobj.seek(0)
+                    else:
+                        # Zipfile is from a file
+                        zipfileobj = open(zpath, mode='rb')
+                    # Open the zipfile archive
+                    with zipfile.ZipFile(zipfileobj, 'r') as archive:
+                        if not shapefile:
+                            # Only the zipfile path is given
+                            # Inspect zipfile contents to find the full shapefile path
+                            shapefiles = [name
+                                        for name in archive.namelist()
+                                        if name.endswith('.shp')]
+                            # The zipfile must contain exactly one shapefile
+                            if len(shapefiles) == 0:
+                                raise ShapefileException('Zipfile does not contain any shapefiles')
+                            elif len(shapefiles) == 1:
+                                shapefile = shapefiles[0]
+                            else:
+                                raise ShapefileException('Zipfile contains more than one shapefile: %s. Please specify the full \
+                                    path to the shapefile you would like to open.' % shapefiles )
+                        # Try to extract file-like objects from zipfile
+                        shapefile = os.path.splitext(shapefile)[0] # root shapefile name
+                        for ext in ['shp','shx','dbf']:
+                            try:
+                                member = archive.open(shapefile+'.'+ext)
+                                # write zipfile member data to a read+write tempfile and use as source, gets deleted on close()
+                                fileobj = tempfile.NamedTemporaryFile(mode='w+b', delete=True)
+                                fileobj.write(member.read())
+                                fileobj.seek(0)
+                                setattr(self, ext, fileobj)
+                                self._files_to_close.append(fileobj)
+                            except:
+                                pass
+                    # Close and delete the temporary zipfile
+                    try: zipfileobj.close()
+                    except: pass
+                    # Try to load shapefile
+                    if (self.shp or self.dbf):
+                        # Load and exit early
+                        self.load()
+                        return
+                    else:
+                        raise ShapefileException("No shp or dbf file found in zipfile: %s" % path)
+
+                elif path.startswith('http'):
+                    # Shapefile is from a url
+                    # Download each file to temporary path and treat as normal shapefile path
+                    urlinfo = urlparse(path)
+                    urlpath = urlinfo[2]
+                    urlpath,_ = os.path.splitext(urlpath)
+                    shapefile = os.path.basename(urlpath)
+                    for ext in ['shp','shx','dbf']:
+                        try:
+                            _urlinfo = list(urlinfo)
+                            _urlinfo[2] = urlpath + '.' + ext
+                            _path = urlunparse(_urlinfo)
+                            req = Request(_path, headers={'User-agent':'Mozilla/5.0 (Macintosh; Intel Mac OS X 10_9_3) AppleWebKit/537.36 (KHTML, like Gecko) Chrome/35.0.1916.47 Safari/537.36'})
+                            resp = urlopen(req)
+                            # write url data to a read+write tempfile and use as source, gets deleted on close()
+                            fileobj = tempfile.NamedTemporaryFile(mode='w+b', delete=True)
+                            fileobj.write(resp.read())
+                            fileobj.seek(0)
+                            setattr(self, ext, fileobj)
+                            self._files_to_close.append(fileobj)
+                        except HTTPError:
+                            pass
+                    if (self.shp or self.dbf):
+                        # Load and exit early
+                        self.load()
+                        return
+                    else:
+                        raise ShapefileException("No shp or dbf file found at url: %s" % path)
+
+                else:
+                    # Local file path to a shapefile
+                    # Load and exit early
+                    self.load(path)
+                    return
+                    
+        # Otherwise, load from separate shp/shx/dbf args (must be path or file-like)
+        if "shp" in kwargs.keys():
+            if hasattr(kwargs["shp"], "read"):
+                self.shp = kwargs["shp"]
+                # Copy if required
+                try:
+                    self.shp.seek(0)
+                except (NameError, io.UnsupportedOperation):
+                    self.shp = io.BytesIO(self.shp.read())
+            else:
+                (baseName, ext) = os.path.splitext(kwargs["shp"])
+                self.load_shp(baseName)
+            
+            if "shx" in kwargs.keys():
+                if hasattr(kwargs["shx"], "read"):
+                    self.shx = kwargs["shx"]
+                    # Copy if required
+                    try:
+                        self.shx.seek(0)
+                    except (NameError, io.UnsupportedOperation):
+                        self.shx = io.BytesIO(self.shx.read())
+                else:
+                    (baseName, ext) = os.path.splitext(kwargs["shx"])
+                    self.load_shx(baseName)
+                
+        if "dbf" in kwargs.keys():
+            if hasattr(kwargs["dbf"], "read"):
+                self.dbf = kwargs["dbf"]
+                # Copy if required
+                try:
+                    self.dbf.seek(0)
+                except (NameError, io.UnsupportedOperation):
+                    self.dbf = io.BytesIO(self.dbf.read())
+            else:
+                (baseName, ext) = os.path.splitext(kwargs["dbf"])
+                self.load_dbf(baseName)
+            
+        # Load the files
+        if self.shp or self.dbf:
+            self.load()
+
+    def __str__(self):
+        """
+        Use some general info on the shapefile as __str__
+        """
+        info = ['shapefile Reader']
+        if self.shp:
+            info.append("    {} shapes (type '{}')".format(
+                len(self), SHAPETYPE_LOOKUP[self.shapeType]))
+        if self.dbf:
+            info.append('    {} records ({} fields)'.format(
+                len(self), len(self.fields)))
+        return '\n'.join(info)
+
+    def __enter__(self):
+        """
+        Enter phase of context manager.
+        """
+        return self
+
+    def __exit__(self, exc_type, exc_val, exc_tb):
+        """
+        Exit phase of context manager, close opened files.
+        """
+        self.close()
+
+    def __len__(self):
+        """Returns the number of shapes/records in the shapefile."""
+        if self.dbf:
+            # Preferably use dbf record count
+            if self.numRecords is None:
+                self.__dbfHeader()
+                
+            return self.numRecords
+        
+        elif self.shp:
+            # Otherwise use shape count
+            if self.shx:
+                if self.numShapes is None:
+                    self.__shxHeader()
+
+                return self.numShapes
+            
+            else:
+                # Index file not available, iterate all shapes to get total count
+                if self.numShapes is None:
+                    # Determine length of shp file
+                    shp = self.shp
+                    checkpoint = shp.tell()
+                    shp.seek(0,2)
+                    shpLength = shp.tell()
+                    shp.seek(100)
+                    # Do a fast shape iteration until end of file.
+                    unpack = Struct('>2i').unpack
+                    offsets = []
+                    pos = shp.tell()
+                    while pos < shpLength:
+                        offsets.append(pos)
+                        # Unpack the shape header only
+                        (recNum, recLength) = unpack(shp.read(8))
+                        # Jump to next shape position
+                        pos += 8 + (2 * recLength)
+                        shp.seek(pos)
+                    # Set numShapes and offset indices
+                    self.numShapes = len(offsets)
+                    self._offsets = offsets
+                    # Return to previous file position
+                    shp.seek(checkpoint)
+                    
+                return self.numShapes
+            
+        else:
+            # No file loaded yet, treat as 'empty' shapefile
+            return 0 
+
+    def __iter__(self):
+        """Iterates through the shapes/records in the shapefile."""
+        for shaperec in self.iterShapeRecords():
+            yield shaperec
+
+    @property
+    def __geo_interface__(self):
+        shaperecords = self.shapeRecords()
+        fcollection = shaperecords.__geo_interface__
+        fcollection['bbox'] = list(self.bbox)
+        return fcollection
+
+    @property
+    def shapeTypeName(self):
+        return SHAPETYPE_LOOKUP[self.shapeType]
+
+    def load(self, shapefile=None):
+        """Opens a shapefile from a filename or file-like
+        object. Normally this method would be called by the
+        constructor with the file name as an argument."""
+        if shapefile:
+            (shapeName, ext) = os.path.splitext(shapefile)
+            self.shapeName = shapeName
+            self.load_shp(shapeName)
+            self.load_shx(shapeName)
+            self.load_dbf(shapeName)
+            if not (self.shp or self.dbf):
+                raise ShapefileException("Unable to open %s.dbf or %s.shp." % (shapeName, shapeName))
+        if self.shp:
+            self.__shpHeader()
+        if self.dbf:
+            self.__dbfHeader()
+        if self.shx:
+            self.__shxHeader()
+
+    def load_shp(self, shapefile_name):
+        """
+        Attempts to load file with .shp extension as both lower and upper case
+        """
+        shp_ext = 'shp'
+        try:
+            self.shp = open("%s.%s" % (shapefile_name, shp_ext), "rb")
+            self._files_to_close.append(self.shp)
+        except IOError:
+            try:
+                self.shp = open("%s.%s" % (shapefile_name, shp_ext.upper()), "rb")
+                self._files_to_close.append(self.shp)
+            except IOError:
+                pass
+
+    def load_shx(self, shapefile_name):
+        """
+        Attempts to load file with .shx extension as both lower and upper case
+        """
+        shx_ext = 'shx'
+        try:
+            self.shx = open("%s.%s" % (shapefile_name, shx_ext), "rb")
+            self._files_to_close.append(self.shx)
+        except IOError:
+            try:
+                self.shx = open("%s.%s" % (shapefile_name, shx_ext.upper()), "rb")
+                self._files_to_close.append(self.shx)
+            except IOError:
+                pass
+
+    def load_dbf(self, shapefile_name):
+        """
+        Attempts to load file with .dbf extension as both lower and upper case
+        """
+        dbf_ext = 'dbf'
+        try:
+            self.dbf = open("%s.%s" % (shapefile_name, dbf_ext), "rb")
+            self._files_to_close.append(self.dbf)
+        except IOError:
+            try:
+                self.dbf = open("%s.%s" % (shapefile_name, dbf_ext.upper()), "rb")
+                self._files_to_close.append(self.dbf)
+            except IOError:
+                pass
+
+    def __del__(self):
+        self.close()
+
+    def close(self):
+        # Close any files that the reader opened (but not those given by user)
+        for attribute in self._files_to_close:
+            if hasattr(attribute, 'close'):
+                try:
+                    attribute.close()
+                except IOError:
+                    pass
+        self._files_to_close = []
+
+    def __getFileObj(self, f):
+        """Checks to see if the requested shapefile file object is
+        available. If not a ShapefileException is raised."""
+        if not f:
+            raise ShapefileException("Shapefile Reader requires a shapefile or file-like object.")
+        if self.shp and self.shpLength is None:
+            self.load()
+        if self.dbf and len(self.fields) == 0:
+            self.load()
+        return f
+
+    def __restrictIndex(self, i):
+        """Provides list-like handling of a record index with a clearer
+        error message if the index is out of bounds."""
+        if self.numRecords:
+            rmax = self.numRecords - 1
+            if abs(i) > rmax:
+                raise IndexError("Shape or Record index out of range.")
+            if i < 0: i = range(self.numRecords)[i]
+        return i
+
+    def __shpHeader(self):
+        """Reads the header information from a .shp file."""
+        if not self.shp:
+            raise ShapefileException("Shapefile Reader requires a shapefile or file-like object. (no shp file found")
+        shp = self.shp
+        # File length (16-bit word * 2 = bytes)
+        shp.seek(24)
+        self.shpLength = unpack(">i", shp.read(4))[0] * 2
+        # Shape type
+        shp.seek(32)
+        self.shapeType= unpack("<i", shp.read(4))[0]
+        # The shapefile's bounding box (lower left, upper right)
+        self.bbox = _Array('d', unpack("<4d", shp.read(32)))
+        # Elevation
+        self.zbox = _Array('d', unpack("<2d", shp.read(16)))
+        # Measure
+        self.mbox = []
+        for m in _Array('d', unpack("<2d", shp.read(16))):
+            # Measure values less than -10e38 are nodata values according to the spec
+            if m > NODATA:
+                self.mbox.append(m)
+            else:
+                self.mbox.append(None)
+
+    def __shape(self, oid=None, bbox=None):
+        """Returns the header info and geometry for a single shape."""
+        f = self.__getFileObj(self.shp)
+        record = Shape(oid=oid)
+        nParts = nPoints = zmin = zmax = mmin = mmax = None
+        (recNum, recLength) = unpack(">2i", f.read(8))
+        # Determine the start of the next record
+        next = f.tell() + (2 * recLength)
+        shapeType = unpack("<i", f.read(4))[0]
+        record.shapeType = shapeType
+        # For Null shapes create an empty points list for consistency
+        if shapeType == 0:
+            record.points = []
+        # All shape types capable of having a bounding box
+        elif shapeType in (3,5,8,13,15,18,23,25,28,31):
+            record.bbox = _Array('d', unpack("<4d", f.read(32)))
+            # if bbox specified and no overlap, skip this shape
+            if bbox is not None and not bbox_overlap(bbox, record.bbox):
+                # because we stop parsing this shape, skip to beginning of
+                # next shape before we return
+                f.seek(next)
+                return None
+        # Shape types with parts
+        if shapeType in (3,5,13,15,23,25,31):
+            nParts = unpack("<i", f.read(4))[0]
+        # Shape types with points
+        if shapeType in (3,5,8,13,15,18,23,25,28,31):
+            nPoints = unpack("<i", f.read(4))[0]
+        # Read parts
+        if nParts:
+            record.parts = _Array('i', unpack("<%si" % nParts, f.read(nParts * 4)))
+        # Read part types for Multipatch - 31
+        if shapeType == 31:
+            record.partTypes = _Array('i', unpack("<%si" % nParts, f.read(nParts * 4)))
+        # Read points - produces a list of [x,y] values
+        if nPoints:
+            flat = unpack("<%sd" % (2 * nPoints), f.read(16*nPoints))
+            record.points = list(izip(*(iter(flat),) * 2))
+        # Read z extremes and values
+        if shapeType in (13,15,18,31):
+            (zmin, zmax) = unpack("<2d", f.read(16))
+            record.z = _Array('d', unpack("<%sd" % nPoints, f.read(nPoints * 8)))
+        # Read m extremes and values
+        if shapeType in (13,15,18,23,25,28,31):
+            if next - f.tell() >= 16:
+                (mmin, mmax) = unpack("<2d", f.read(16))
+            # Measure values less than -10e38 are nodata values according to the spec
+            if next - f.tell() >= nPoints * 8:
+                record.m = []
+                for m in _Array('d', unpack("<%sd" % nPoints, f.read(nPoints * 8))):
+                    if m > NODATA:
+                        record.m.append(m)
+                    else:
+                        record.m.append(None)
+            else:
+                record.m = [None for _ in range(nPoints)]
+        # Read a single point
+        if shapeType in (1,11,21):
+            record.points = [_Array('d', unpack("<2d", f.read(16)))]
+        # Read a single Z value
+        if shapeType == 11:
+            record.z = list(unpack("<d", f.read(8)))
+        # Read a single M value
+        if shapeType in (21,11):
+            if next - f.tell() >= 8:
+                (m,) = unpack("<d", f.read(8))
+            else:
+                m = NODATA
+            # Measure values less than -10e38 are nodata values according to the spec
+            if m > NODATA:
+                record.m = [m]
+            else:
+                record.m = [None]
+        # Seek to the end of this record as defined by the record header because
+        # the shapefile spec doesn't require the actual content to meet the header
+        # definition.  Probably allowed for lazy feature deletion. 
+        f.seek(next)
+        return record
+
+    def __shxHeader(self):
+        """Reads the header information from a .shx file."""
+        shx = self.shx
+        if not shx:
+            raise ShapefileException("Shapefile Reader requires a shapefile or file-like object. (no shx file found")
+        # File length (16-bit word * 2 = bytes) - header length
+        shx.seek(24)
+        shxRecordLength = (unpack(">i", shx.read(4))[0] * 2) - 100
+        self.numShapes = shxRecordLength // 8
+
+    def __shxOffsets(self):
+        '''Reads the shape offset positions from a .shx file'''
+        shx = self.shx
+        if not shx:
+            raise ShapefileException("Shapefile Reader requires a shapefile or file-like object. (no shx file found")
+        # Jump to the first record.
+        shx.seek(100)
+        # Each index record consists of two nrs, we only want the first one
+        shxRecords = _Array('i', shx.read(2 * self.numShapes * 4) )
+        if sys.byteorder != 'big':
+            shxRecords.byteswap()
+        self._offsets = [2 * el for el in shxRecords[::2]]
+
+    def __shapeIndex(self, i=None):
+        """Returns the offset in a .shp file for a shape based on information
+        in the .shx index file."""
+        shx = self.shx
+        # Return None if no shx or no index requested
+        if not shx or i == None:
+            return None
+        # At this point, we know the shx file exists
+        if not self._offsets:
+            self.__shxOffsets()
+        return self._offsets[i]
+
+    def shape(self, i=0, bbox=None):
+        """Returns a shape object for a shape in the geometry
+        record file.
+        If the 'bbox' arg is given (list or tuple of xmin,ymin,xmax,ymax), 
+        returns None if the shape is not within that region. 
+        """
+        shp = self.__getFileObj(self.shp)
+        i = self.__restrictIndex(i)
+        offset = self.__shapeIndex(i)
+        if not offset:
+            # Shx index not available.
+            # Determine length of shp file
+            shp.seek(0,2)
+            shpLength = shp.tell()
+            shp.seek(100)
+            # Do a fast shape iteration until the requested index or end of file.
+            unpack = Struct('>2i').unpack
+            _i = 0
+            offset = shp.tell()
+            while offset < shpLength:
+                if _i == i:
+                    # Reached the requested index, exit loop with the offset value
+                    break
+                # Unpack the shape header only
+                (recNum, recLength) = unpack(shp.read(8))
+                # Jump to next shape position
+                offset += 8 + (2 * recLength)
+                shp.seek(offset)
+                _i += 1
+            # If the index was not found, it likely means the .shp file is incomplete
+            if _i != i:
+                raise ShapefileException('Shape index {} is out of bounds; the .shp file only contains {} shapes'.format(i, _i))
+
+        # Seek to the offset and read the shape
+        shp.seek(offset)
+        return self.__shape(oid=i, bbox=bbox)
+
+    def shapes(self, bbox=None):
+        """Returns all shapes in a shapefile.
+        To only read shapes within a given spatial region, specify the 'bbox'
+        arg as a list or tuple of xmin,ymin,xmax,ymax. 
+        """
+        shapes = Shapes()
+        shapes.extend(self.iterShapes(bbox=bbox))
+        return shapes
+
+    def iterShapes(self, bbox=None):
+        """Returns a generator of shapes in a shapefile. Useful
+        for handling large shapefiles.
+        To only read shapes within a given spatial region, specify the 'bbox'
+        arg as a list or tuple of xmin,ymin,xmax,ymax. 
+        """
+        shp = self.__getFileObj(self.shp)
+        # Found shapefiles which report incorrect
+        # shp file length in the header. Can't trust
+        # that so we seek to the end of the file
+        # and figure it out.
+        shp.seek(0,2)
+        shpLength = shp.tell()
+        shp.seek(100)
+
+        if self.numShapes:
+            # Iterate exactly the number of shapes from shx header
+            for i in xrange(self.numShapes):
+                # MAYBE: check if more left of file or exit early? 
+                shape = self.__shape(oid=i, bbox=bbox)
+                if shape:
+                    yield shape
+        else:
+            # No shx file, unknown nr of shapes
+            # Instead iterate until reach end of file
+            # Collect the offset indices during iteration
+            i = 0
+            offsets = []
+            pos = shp.tell()
+            while pos < shpLength:
+                offsets.append(pos)
+                shape = self.__shape(oid=i, bbox=bbox)
+                pos = shp.tell()
+                if shape:
+                    yield shape
+                i += 1
+            # Entire shp file consumed
+            # Update the number of shapes and list of offsets
+            assert i == len(offsets)
+            self.numShapes = i 
+            self._offsets = offsets
+
+    def __dbfHeader(self):
+        """Reads a dbf header. Xbase-related code borrows heavily from ActiveState Python Cookbook Recipe 362715 by Raymond Hettinger"""
+        if not self.dbf:
+            raise ShapefileException("Shapefile Reader requires a shapefile or file-like object. (no dbf file found)")
+        dbf = self.dbf
+        # read relevant header parts
+        dbf.seek(0)
+        self.numRecords, self.__dbfHdrLength, self.__recordLength = \
+                unpack("<xxxxLHH20x", dbf.read(32))
+        # read fields
+        numFields = (self.__dbfHdrLength - 33) // 32
+        for field in range(numFields):
+            fieldDesc = list(unpack("<11sc4xBB14x", dbf.read(32)))
+            name = 0
+            idx = 0
+            if b"\x00" in fieldDesc[name]:
+                idx = fieldDesc[name].index(b"\x00")
+            else:
+                idx = len(fieldDesc[name]) - 1
+            fieldDesc[name] = fieldDesc[name][:idx]
+            fieldDesc[name] = u(fieldDesc[name], self.encoding, self.encodingErrors)
+            fieldDesc[name] = fieldDesc[name].lstrip()
+            fieldDesc[1] = u(fieldDesc[1], 'ascii')
+            self.fields.append(fieldDesc)
+        terminator = dbf.read(1)
+        if terminator != b"\r":
+            raise ShapefileException("Shapefile dbf header lacks expected terminator. (likely corrupt?)")
+        
+        # insert deletion field at start
+        self.fields.insert(0, ('DeletionFlag', 'C', 1, 0))
+
+        # store all field positions for easy lookups
+        # note: fieldLookup gives the index position of a field inside Reader.fields
+        self.__fieldLookup = dict((f[0], i) for i, f in enumerate(self.fields))
+
+        # by default, read all fields except the deletion flag, hence "[1:]"
+        # note: recLookup gives the index position of a field inside a _Record list
+        fieldnames = [f[0] for f in self.fields[1:]]
+        fieldTuples,recLookup,recStruct = self.__recordFields(fieldnames)
+        self.__fullRecStruct = recStruct
+        self.__fullRecLookup = recLookup
+
+    def __recordFmt(self, fields=None):
+        """Calculates the format and size of a .dbf record. Optional 'fields' arg 
+        specifies which fieldnames to unpack and which to ignore. Note that this
+        always includes the DeletionFlag at index 0, regardless of the 'fields' arg. 
+        """
+        if self.numRecords is None:
+            self.__dbfHeader()
+        structcodes = ['%ds' % fieldinfo[2]
+                        for fieldinfo in self.fields]
+        if fields is not None:
+            # only unpack specified fields, ignore others using padbytes (x)
+            structcodes = [code if fieldinfo[0] in fields 
+                            or fieldinfo[0] == 'DeletionFlag' # always unpack delflag
+                            else '%dx' % fieldinfo[2]
+                            for fieldinfo,code in zip(self.fields, structcodes)]
+        fmt = ''.join(structcodes)
+        fmtSize = calcsize(fmt)
+        # total size of fields should add up to recordlength from the header
+        while fmtSize < self.__recordLength:
+            # if not, pad byte until reaches recordlength
+            fmt += "x"
+            fmtSize += 1
+        return (fmt, fmtSize)
+
+    def __recordFields(self, fields=None):
+        """Returns the necessary info required to unpack a record's fields,
+        restricted to a subset of fieldnames 'fields' if specified. 
+        Returns a list of field info tuples, a name-index lookup dict, 
+        and a Struct instance for unpacking these fields. Note that DeletionFlag
+        is not a valid field. 
+        """
+        if fields is not None:
+            # restrict info to the specified fields
+            # first ignore repeated field names (order doesn't matter)
+            fields = list(set(fields))
+            # get the struct
+            fmt, fmtSize = self.__recordFmt(fields=fields)
+            recStruct = Struct(fmt)
+            # make sure the given fieldnames exist
+            for name in fields:
+                if name not in self.__fieldLookup or name == 'DeletionFlag':
+                    raise ValueError('"{}" is not a valid field name'.format(name))
+            # fetch relevant field info tuples
+            fieldTuples = []
+            for fieldinfo in self.fields[1:]:
+                name = fieldinfo[0]
+                if name in fields:
+                    fieldTuples.append(fieldinfo)
+            # store the field positions
+            recLookup = dict((f[0], i) for i,f in enumerate(fieldTuples))
+        else:
+            # use all the dbf fields
+            fieldTuples = self.fields[1:] # sans deletion flag
+            recStruct = self.__fullRecStruct
+            recLookup = self.__fullRecLookup
+        return fieldTuples, recLookup, recStruct
+
+    def __record(self, fieldTuples, recLookup, recStruct, oid=None):
+        """Reads and returns a dbf record row as a list of values. Requires specifying
+        a list of field info tuples 'fieldTuples', a record name-index dict 'recLookup', 
+        and a Struct instance 'recStruct' for unpacking these fields. 
+        """
+        f = self.__getFileObj(self.dbf)
+
+        recordContents = recStruct.unpack(f.read(recStruct.size))
+        
+        # deletion flag field is always unpacked as first value (see __recordFmt)
+        if recordContents[0] != b' ':
+            # deleted record
+            return None
+
+        # drop deletion flag from values
+        recordContents = recordContents[1:]
+
+        # check that values match fields
+        if len(fieldTuples) != len(recordContents):
+            raise ShapefileException('Number of record values ({}) is different from the requested \
+                            number of fields ({})'.format(len(recordContents), len(fieldTuples)))
+
+        # parse each value
+        record = []
+        for (name, typ, size, deci),value in zip(fieldTuples, recordContents):
+            if typ in ("N","F"):
+                # numeric or float: number stored as a string, right justified, and padded with blanks to the width of the field. 
+                value = value.split(b'\0')[0]
+                value = value.replace(b'*', b'')  # QGIS NULL is all '*' chars
+                if value == b'':
+                    value = None
+                elif deci:
+                    try:
+                        value = float(value)
+                    except ValueError:
+                        #not parseable as float, set to None
+                        value = None
+                else:
+                    # force to int
+                    try:
+                        # first try to force directly to int.
+                        # forcing a large int to float and back to int
+                        # will lose information and result in wrong nr.
+                        value = int(value) 
+                    except ValueError:
+                        # forcing directly to int failed, so was probably a float.
+                        try:
+                            value = int(float(value))
+                        except ValueError:
+                            #not parseable as int, set to None
+                            value = None
+            elif typ == 'D':
+                # date: 8 bytes - date stored as a string in the format YYYYMMDD.
+                if not value.replace(b'\x00', b'').replace(b' ', b'').replace(b'0', b''):
+                    # dbf date field has no official null value
+                    # but can check for all hex null-chars, all spaces, or all 0s (QGIS null)
+                    value = None
+                else:
+                    try:
+                        # return as python date object
+                        y, m, d = int(value[:4]), int(value[4:6]), int(value[6:8])
+                        value = date(y, m, d)
+                    except:
+                        # if invalid date, just return as unicode string so user can decide
+                        value = u(value.strip())
+            elif typ == 'L':
+                # logical: 1 byte - initialized to 0x20 (space) otherwise T or F.
+                if value == b" ":
+                    value = None # space means missing or not yet set
+                else:
+                    if value in b'YyTt1':
+                        value = True
+                    elif value in b'NnFf0':
+                        value = False
+                    else:
+                        value = None # unknown value is set to missing
+            else:
+                # anything else is forced to string/unicode
+                value = u(value, self.encoding, self.encodingErrors)
+                value = value.strip().rstrip('\x00') # remove null-padding at end of strings
+            record.append(value)
+
+        return _Record(recLookup, record, oid)
+
+    def record(self, i=0, fields=None):
+        """Returns a specific dbf record based on the supplied index.
+        To only read some of the fields, specify the 'fields' arg as a
+        list of one or more fieldnames. 
+        """
+        f = self.__getFileObj(self.dbf)
+        if self.numRecords is None:
+            self.__dbfHeader()
+        i = self.__restrictIndex(i)
+        recSize = self.__recordLength
+        f.seek(0)
+        f.seek(self.__dbfHdrLength + (i * recSize))
+        fieldTuples,recLookup,recStruct = self.__recordFields(fields)
+        return self.__record(oid=i, fieldTuples=fieldTuples, recLookup=recLookup, recStruct=recStruct)
+
+    def records(self, fields=None):
+        """Returns all records in a dbf file. 
+        To only read some of the fields, specify the 'fields' arg as a
+        list of one or more fieldnames.
+        """
+        if self.numRecords is None:
+            self.__dbfHeader()
+        records = []
+        f = self.__getFileObj(self.dbf)
+        f.seek(self.__dbfHdrLength)
+        fieldTuples,recLookup,recStruct = self.__recordFields(fields)
+        for i in range(self.numRecords):
+            r = self.__record(oid=i, fieldTuples=fieldTuples, recLookup=recLookup, recStruct=recStruct)
+            if r:
+                records.append(r)
+        return records
+
+    def iterRecords(self, fields=None):
+        """Returns a generator of records in a dbf file.
+        Useful for large shapefiles or dbf files.
+        To only read some of the fields, specify the 'fields' arg as a
+        list of one or more fieldnames.
+        """
+        if self.numRecords is None:
+            self.__dbfHeader()
+        f = self.__getFileObj(self.dbf)
+        f.seek(self.__dbfHdrLength)
+        fieldTuples,recLookup,recStruct = self.__recordFields(fields)
+        for i in xrange(self.numRecords):
+            r = self.__record(oid=i, fieldTuples=fieldTuples, recLookup=recLookup, recStruct=recStruct)
+            if r:
+                yield r
+
+    def shapeRecord(self, i=0, fields=None, bbox=None):
+        """Returns a combination geometry and attribute record for the
+        supplied record index. 
+        To only read some of the fields, specify the 'fields' arg as a
+        list of one or more fieldnames. 
+        If the 'bbox' arg is given (list or tuple of xmin,ymin,xmax,ymax), 
+        returns None if the shape is not within that region. 
+        """
+        i = self.__restrictIndex(i)
+        shape = self.shape(i, bbox=bbox)
+        if shape:
+            record = self.record(i, fields=fields)
+            return ShapeRecord(shape=shape, record=record)
+
+    def shapeRecords(self, fields=None, bbox=None):
+        """Returns a list of combination geometry/attribute records for
+        all records in a shapefile.
+        To only read some of the fields, specify the 'fields' arg as a
+        list of one or more fieldnames. 
+        To only read entries within a given spatial region, specify the 'bbox'
+        arg as a list or tuple of xmin,ymin,xmax,ymax. 
+        """
+        return ShapeRecords(self.iterShapeRecords(fields=fields, bbox=bbox))
+
+    def iterShapeRecords(self, fields=None, bbox=None):
+        """Returns a generator of combination geometry/attribute records for
+        all records in a shapefile.
+        To only read some of the fields, specify the 'fields' arg as a
+        list of one or more fieldnames. 
+        To only read entries within a given spatial region, specify the 'bbox'
+        arg as a list or tuple of xmin,ymin,xmax,ymax. 
+        """
+        if bbox is None:
+            # iterate through all shapes and records
+            for shape, record in izip(self.iterShapes(), self.iterRecords(fields=fields)):
+                yield ShapeRecord(shape=shape, record=record)
+        else:
+            # only iterate where shape.bbox overlaps with the given bbox
+            # TODO: internal __record method should be faster but would have to
+            # make sure to seek to correct file location... 
+
+            #fieldTuples,recLookup,recStruct = self.__recordFields(fields)
+            for shape in self.iterShapes(bbox=bbox):
+                if shape:
+                    #record = self.__record(oid=i, fieldTuples=fieldTuples, recLookup=recLookup, recStruct=recStruct)
+                    record = self.record(i=shape.oid, fields=fields) 
+                    yield ShapeRecord(shape=shape, record=record)
+
+
+class Writer(object):
+    """Provides write support for ESRI Shapefiles."""
+    def __init__(self, target=None, shapeType=None, autoBalance=False, **kwargs):
+        self.target = target
+        self.autoBalance = autoBalance
+        self.fields = []
+        self.shapeType = shapeType
+        self.shp = self.shx = self.dbf = None
+        self._files_to_close = []
+        if target:
+            target = pathlike_obj(target)
+            if not is_string(target):
+                raise Exception('The target filepath {} must be of type str/unicode or path-like, not {}.'.format(repr(target), type(target)) )
+            self.shp = self.__getFileObj(os.path.splitext(target)[0] + '.shp')
+            self.shx = self.__getFileObj(os.path.splitext(target)[0] + '.shx')
+            self.dbf = self.__getFileObj(os.path.splitext(target)[0] + '.dbf')
+        elif kwargs.get('shp') or kwargs.get('shx') or kwargs.get('dbf'):
+            shp,shx,dbf = kwargs.get('shp'), kwargs.get('shx'), kwargs.get('dbf')
+            if shp:
+                self.shp = self.__getFileObj(shp)
+            if shx:
+                self.shx = self.__getFileObj(shx)
+            if dbf:
+                self.dbf = self.__getFileObj(dbf)
+        else:
+            raise Exception('Either the target filepath, or any of shp, shx, or dbf must be set to create a shapefile.')
+        # Initiate with empty headers, to be finalized upon closing
+        if self.shp: self.shp.write(b'9'*100) 
+        if self.shx: self.shx.write(b'9'*100) 
+        # Geometry record offsets and lengths for writing shx file.
+        self.recNum = 0
+        self.shpNum = 0
+        self._bbox = None
+        self._zbox = None
+        self._mbox = None
+        # Use deletion flags in dbf? Default is false (0). Note: Currently has no effect, records should NOT contain deletion flags.
+        self.deletionFlag = 0 
+        # Encoding
+        self.encoding = kwargs.pop('encoding', 'utf-8')
+        self.encodingErrors = kwargs.pop('encodingErrors', 'strict')
+
+    def __len__(self):
+        """Returns the current number of features written to the shapefile. 
+        If shapes and records are unbalanced, the length is considered the highest
+        of the two."""
+        return max(self.recNum, self.shpNum) 
+
+    def __enter__(self):
+        """
+        Enter phase of context manager.
+        """
+        return self
+
+    def __exit__(self, exc_type, exc_val, exc_tb):
+        """
+        Exit phase of context manager, finish writing and close the files.
+        """
+        self.close()
+
+    def __del__(self):
+        self.close()
+
+    def close(self):
+        """
+        Write final shp, shx, and dbf headers, close opened files.
+        """
+        # Check if any of the files have already been closed
+        shp_open = self.shp and not (hasattr(self.shp, 'closed') and self.shp.closed)
+        shx_open = self.shx and not (hasattr(self.shx, 'closed') and self.shx.closed)
+        dbf_open = self.dbf and not (hasattr(self.dbf, 'closed') and self.dbf.closed)
+            
+        # Balance if already not balanced
+        if self.shp and shp_open and self.dbf and dbf_open:
+            if self.autoBalance:
+                self.balance()
+            if self.recNum != self.shpNum:
+                raise ShapefileException("When saving both the dbf and shp file, "
+                                         "the number of records (%s) must correspond "
+                                         "with the number of shapes (%s)" % (self.recNum, self.shpNum))
+        # Fill in the blank headers
+        if self.shp and shp_open:
+            self.__shapefileHeader(self.shp, headerType='shp')
+        if self.shx and shx_open:
+            self.__shapefileHeader(self.shx, headerType='shx')
+
+        # Update the dbf header with final length etc
+        if self.dbf and dbf_open:
+            self.__dbfHeader()
+
+        # Flush files
+        for attribute in (self.shp, self.shx, self.dbf):
+            if hasattr(attribute, 'flush') and not (hasattr(attribute, 'closed') and attribute.closed):
+                try:
+                    attribute.flush()
+                except IOError:
+                    pass
+
+        # Close any files that the writer opened (but not those given by user)
+        for attribute in self._files_to_close:
+            if hasattr(attribute, 'close'):
+                try:
+                    attribute.close()
+                except IOError:
+                    pass
+        self._files_to_close = []
+
+    def __getFileObj(self, f):
+        """Safety handler to verify file-like objects"""
+        if not f:
+            raise ShapefileException("No file-like object available.")
+        elif hasattr(f, "write"):
+            return f
+        else:
+            pth = os.path.split(f)[0]
+            if pth and not os.path.exists(pth):
+                os.makedirs(pth)
+            fp = open(f, "wb+")
+            self._files_to_close.append(fp)
+            return fp
+
+    def __shpFileLength(self):
+        """Calculates the file length of the shp file."""
+        # Remember starting position
+        start = self.shp.tell()
+        # Calculate size of all shapes
+        self.shp.seek(0,2)
+        size = self.shp.tell()
+        # Calculate size as 16-bit words
+        size //= 2
+        # Return to start
+        self.shp.seek(start)
+        return size
+
+    def __bbox(self, s):
+        x = []
+        y = []
+        if len(s.points) > 0:
+            px, py = list(zip(*s.points))[:2]
+            x.extend(px)
+            y.extend(py)
+        else:
+            # this should not happen.
+            # any shape that is not null should have at least one point, and only those should be sent here. 
+            # could also mean that earlier code failed to add points to a non-null shape. 
+            raise Exception("Cannot create bbox. Expected a valid shape with at least one point. Got a shape of type '%s' and 0 points." % s.shapeType)
+        bbox = [min(x), min(y), max(x), max(y)]
+        # update global
+        if self._bbox:
+            # compare with existing
+            self._bbox = [min(bbox[0],self._bbox[0]), min(bbox[1],self._bbox[1]), max(bbox[2],self._bbox[2]), max(bbox[3],self._bbox[3])]
+        else:
+            # first time bbox is being set
+            self._bbox = bbox
+        return bbox
+
+    def __zbox(self, s):
+        z = []
+        for p in s.points:
+            try:
+                z.append(p[2])
+            except IndexError:
+                # point did not have z value
+                # setting it to 0 is probably ok, since it means all are on the same elevation
+                z.append(0)
+        zbox = [min(z), max(z)]
+        # update global
+        if self._zbox:
+            # compare with existing
+            self._zbox = [min(zbox[0],self._zbox[0]), max(zbox[1],self._zbox[1])]
+        else:
+            # first time zbox is being set
+            self._zbox = zbox
+        return zbox
+
+    def __mbox(self, s):
+        mpos = 3 if s.shapeType in (11,13,15,18,31) else 2
+        m = []
+        for p in s.points:
+            try:
+                if p[mpos] is not None:
+                    # mbox should only be calculated on valid m values
+                    m.append(p[mpos])
+            except IndexError:
+                # point did not have m value so is missing
+                # mbox should only be calculated on valid m values
+                pass
+        if not m:
+            # only if none of the shapes had m values, should mbox be set to missing m values
+            m.append(NODATA)
+        mbox = [min(m), max(m)]
+        # update global
+        if self._mbox:
+            # compare with existing
+            self._mbox = [min(mbox[0],self._mbox[0]), max(mbox[1],self._mbox[1])]
+        else:
+            # first time mbox is being set
+            self._mbox = mbox
+        return mbox
+
+    @property
+    def shapeTypeName(self):
+        return SHAPETYPE_LOOKUP[self.shapeType]
+
+    def bbox(self):
+        """Returns the current bounding box for the shapefile which is
+        the lower-left and upper-right corners. It does not contain the
+        elevation or measure extremes."""
+        return self._bbox
+
+    def zbox(self):
+        """Returns the current z extremes for the shapefile."""
+        return self._zbox
+
+    def mbox(self):
+        """Returns the current m extremes for the shapefile."""
+        return self._mbox
+
+    def __shapefileHeader(self, fileObj, headerType='shp'):
+        """Writes the specified header type to the specified file-like object.
+        Several of the shapefile formats are so similar that a single generic
+        method to read or write them is warranted."""
+        f = self.__getFileObj(fileObj)
+        f.seek(0)
+        # File code, Unused bytes
+        f.write(pack(">6i", 9994,0,0,0,0,0))
+        # File length (Bytes / 2 = 16-bit words)
+        if headerType == 'shp':
+            f.write(pack(">i", self.__shpFileLength()))
+        elif headerType == 'shx':
+            f.write(pack('>i', ((100 + (self.shpNum * 8)) // 2)))
+        # Version, Shape type
+        if self.shapeType is None:
+            self.shapeType = NULL
+        f.write(pack("<2i", 1000, self.shapeType))
+        # The shapefile's bounding box (lower left, upper right)
+        if self.shapeType != 0:
+            try:
+                bbox = self.bbox()
+                if bbox is None:
+                    # The bbox is initialized with None, so this would mean the shapefile contains no valid geometries.
+                    # In such cases of empty shapefiles, ESRI spec says the bbox values are 'unspecified'.
+                    # Not sure what that means, so for now just setting to 0s, which is the same behavior as in previous versions.
+                    # This would also make sense since the Z and M bounds are similarly set to 0 for non-Z/M type shapefiles.
+                    bbox = [0,0,0,0] 
+                f.write(pack("<4d", *bbox))
+            except error:
+                raise ShapefileException("Failed to write shapefile bounding box. Floats required.")
+        else:
+            f.write(pack("<4d", 0,0,0,0))
+        # Elevation
+        if self.shapeType in (11,13,15,18):
+            # Z values are present in Z type
+            zbox = self.zbox()
+            if zbox is None:
+                # means we have empty shapefile/only null geoms (see commentary on bbox above)
+                zbox = [0,0]
+        else:
+            # As per the ESRI shapefile spec, the zbox for non-Z type shapefiles are set to 0s
+            zbox = [0,0]
+        # Measure
+        if self.shapeType in (11,13,15,18,21,23,25,28,31):
+            # M values are present in M or Z type
+            mbox = self.mbox()
+            if mbox is None:
+                # means we have empty shapefile/only null geoms (see commentary on bbox above)
+                mbox = [0,0]
+        else:
+            # As per the ESRI shapefile spec, the mbox for non-M type shapefiles are set to 0s
+            mbox = [0,0]
+        # Try writing
+        try:
+            f.write(pack("<4d", zbox[0], zbox[1], mbox[0], mbox[1]))
+        except error:
+            raise ShapefileException("Failed to write shapefile elevation and measure values. Floats required.")
+
+    def __dbfHeader(self):
+        """Writes the dbf header and field descriptors."""
+        f = self.__getFileObj(self.dbf)
+        f.seek(0)
+        version = 3
+        year, month, day = time.localtime()[:3]
+        year -= 1900
+        # Get all fields, ignoring DeletionFlag if specified
+        fields = [field for field in self.fields if field[0] != 'DeletionFlag']
+        # Ensure has at least one field
+        if not fields:
+            raise ShapefileException("Shapefile dbf file must contain at least one field.")
+        numRecs = self.recNum
+        numFields = len(fields)
+        headerLength = numFields * 32 + 33
+        if headerLength >= 65535:
+            raise ShapefileException(
+                    "Shapefile dbf header length exceeds maximum length.")
+        recordLength = sum([int(field[2]) for field in fields]) + 1
+        header = pack('<BBBBLHH20x', version, year, month, day, numRecs,
+                headerLength, recordLength)
+        f.write(header)
+        # Field descriptors
+        for field in fields:
+            name, fieldType, size, decimal = field
+            name = b(name, self.encoding, self.encodingErrors)
+            name = name.replace(b' ', b'_')
+            name = name[:10].ljust(11).replace(b' ', b'\x00')
+            fieldType = b(fieldType, 'ascii')
+            size = int(size)
+            fld = pack('<11sc4xBB14x', name, fieldType, size, decimal)
+            f.write(fld)
+        # Terminator
+        f.write(b'\r')
+
+    def shape(self, s):
+        # Balance if already not balanced
+        if self.autoBalance and self.recNum < self.shpNum:
+            self.balance()
+        # Check is shape or import from geojson
+        if not isinstance(s, Shape):
+            if hasattr(s, "__geo_interface__"):
+                s = s.__geo_interface__
+            if isinstance(s, dict):
+                s = Shape._from_geojson(s)
+            else:
+                raise Exception("Can only write Shape objects, GeoJSON dictionaries, "
+                                "or objects with the __geo_interface__, "
+                                "not: %r" % s)
+        # Write to file
+        offset,length = self.__shpRecord(s)
+        if self.shx:
+            self.__shxRecord(offset, length)
+
+    def __shpRecord(self, s):
+        f = self.__getFileObj(self.shp)
+        offset = f.tell()
+        # Record number, Content length place holder
+        self.shpNum += 1
+        f.write(pack(">2i", self.shpNum, 0))
+        start = f.tell()
+        # Shape Type
+        if self.shapeType is None and s.shapeType != NULL:
+            self.shapeType = s.shapeType
+        if s.shapeType != NULL and s.shapeType != self.shapeType:
+            raise Exception("The shape's type (%s) must match the type of the shapefile (%s)." % (s.shapeType, self.shapeType))
+        f.write(pack("<i", s.shapeType))
+
+        # For point just update bbox of the whole shapefile
+        if s.shapeType in (1,11,21):
+            self.__bbox(s)
+        # All shape types capable of having a bounding box
+        if s.shapeType in (3,5,8,13,15,18,23,25,28,31):
+            try:
+                f.write(pack("<4d", *self.__bbox(s)))
+            except error:
+                raise ShapefileException("Failed to write bounding box for record %s. Expected floats." % self.shpNum)
+        # Shape types with parts
+        if s.shapeType in (3,5,13,15,23,25,31):
+            # Number of parts
+            f.write(pack("<i", len(s.parts)))
+        # Shape types with multiple points per record
+        if s.shapeType in (3,5,8,13,15,18,23,25,28,31):
+            # Number of points
+            f.write(pack("<i", len(s.points)))
+        # Write part indexes
+        if s.shapeType in (3,5,13,15,23,25,31):
+            for p in s.parts:
+                f.write(pack("<i", p))
+        # Part types for Multipatch (31)
+        if s.shapeType == 31:
+            for pt in s.partTypes:
+                f.write(pack("<i", pt))
+        # Write points for multiple-point records
+        if s.shapeType in (3,5,8,13,15,18,23,25,28,31):
+            try:
+                [f.write(pack("<2d", *p[:2])) for p in s.points]
+            except error:
+                raise ShapefileException("Failed to write points for record %s. Expected floats." % self.shpNum)
+        # Write z extremes and values
+        # Note: missing z values are autoset to 0, but not sure if this is ideal.
+        if s.shapeType in (13,15,18,31):
+            try:
+                f.write(pack("<2d", *self.__zbox(s)))
+            except error:
+                raise ShapefileException("Failed to write elevation extremes for record %s. Expected floats." % self.shpNum)
+            try:
+                if hasattr(s,"z"):
+                    # if z values are stored in attribute
+                    f.write(pack("<%sd" % len(s.z), *s.z))
+                else:
+                    # if z values are stored as 3rd dimension
+                    [f.write(pack("<d", p[2] if len(p) > 2 else 0)) for p in s.points]  
+            except error:
+                raise ShapefileException("Failed to write elevation values for record %s. Expected floats." % self.shpNum)
+        # Write m extremes and values
+        # When reading a file, pyshp converts NODATA m values to None, so here we make sure to convert them back to NODATA
+        # Note: missing m values are autoset to NODATA.
+        if s.shapeType in (13,15,18,23,25,28,31):
+            try:
+                f.write(pack("<2d", *self.__mbox(s)))
+            except error:
+                raise ShapefileException("Failed to write measure extremes for record %s. Expected floats" % self.shpNum)
+            try:
+                if hasattr(s,"m"): 
+                    # if m values are stored in attribute
+                    f.write(pack("<%sd" % len(s.m), *[m if m is not None else NODATA for m in s.m]))
+                else:
+                    # if m values are stored as 3rd/4th dimension
+                    # 0-index position of m value is 3 if z type (x,y,z,m), or 2 if m type (x,y,m)
+                    mpos = 3 if s.shapeType in (13,15,18,31) else 2
+                    [f.write(pack("<d", p[mpos] if len(p) > mpos and p[mpos] is not None else NODATA)) for p in s.points]
+            except error:
+                raise ShapefileException("Failed to write measure values for record %s. Expected floats" % self.shpNum)
+        # Write a single point
+        if s.shapeType in (1,11,21):
+            try:
+                f.write(pack("<2d", s.points[0][0], s.points[0][1]))
+            except error:
+                raise ShapefileException("Failed to write point for record %s. Expected floats." % self.shpNum)
+        # Write a single Z value
+        # Note: missing z values are autoset to 0, but not sure if this is ideal.
+        if s.shapeType == 11:
+            # update the global z box
+            self.__zbox(s)
+            # then write value
+            if hasattr(s, "z"):
+                # if z values are stored in attribute
+                try:
+                    if not s.z:
+                        s.z = (0,)
+                    f.write(pack("<d", s.z[0]))
+                except error:
+                    raise ShapefileException("Failed to write elevation value for record %s. Expected floats." % self.shpNum)
+            else:
+                # if z values are stored as 3rd dimension
+                try:
+                    if len(s.points[0]) < 3:
+                        s.points[0].append(0)
+                    f.write(pack("<d", s.points[0][2]))
+                except error:
+                    raise ShapefileException("Failed to write elevation value for record %s. Expected floats." % self.shpNum)
+        # Write a single M value
+        # Note: missing m values are autoset to NODATA.
+        if s.shapeType in (11,21):
+            # update the global m box
+            self.__mbox(s)
+            # then write value
+            if hasattr(s, "m"):
+                # if m values are stored in attribute
+                try:
+                    if not s.m or s.m[0] is None:
+                        s.m = (NODATA,) 
+                    f.write(pack("<1d", s.m[0]))
+                except error:
+                    raise ShapefileException("Failed to write measure value for record %s. Expected floats." % self.shpNum)
+            else:
+                # if m values are stored as 3rd/4th dimension
+                # 0-index position of m value is 3 if z type (x,y,z,m), or 2 if m type (x,y,m)
+                try:
+                    mpos = 3 if s.shapeType == 11 else 2
+                    if len(s.points[0]) < mpos+1:
+                        s.points[0].append(NODATA)
+                    elif s.points[0][mpos] is None:
+                        s.points[0][mpos] = NODATA
+                    f.write(pack("<1d", s.points[0][mpos]))
+                except error:
+                    raise ShapefileException("Failed to write measure value for record %s. Expected floats." % self.shpNum)
+        # Finalize record length as 16-bit words
+        finish = f.tell()
+        length = (finish - start) // 2
+        # start - 4 bytes is the content length field
+        f.seek(start-4)
+        f.write(pack(">i", length))
+        f.seek(finish)
+        return offset,length
+
+    def __shxRecord(self, offset, length):
+         """Writes the shx records."""
+         f = self.__getFileObj(self.shx)
+         try:
+             f.write(pack(">i", offset // 2))
+         except error:
+             raise ShapefileException('The .shp file has reached its file size limit > 4294967294 bytes (4.29 GB). To fix this, break up your file into multiple smaller ones.')
+         f.write(pack(">i", length))
+
+    def record(self, *recordList, **recordDict):
+        """Creates a dbf attribute record. You can submit either a sequence of
+        field values or keyword arguments of field names and values. Before
+        adding records you must add fields for the record values using the
+        field() method. If the record values exceed the number of fields the
+        extra ones won't be added. In the case of using keyword arguments to specify
+        field/value pairs only fields matching the already registered fields
+        will be added."""
+        # Balance if already not balanced
+        if self.autoBalance and self.recNum > self.shpNum:
+            self.balance()
+            
+        fieldCount = sum((1 for field in self.fields if field[0] != 'DeletionFlag'))
+        if recordList:
+            record = list(recordList)
+            while len(record) < fieldCount:
+                record.append("")
+        elif recordDict:
+            record = []
+            for field in self.fields:
+                if field[0] == 'DeletionFlag':
+                    continue # ignore deletionflag field in case it was specified
+                if field[0] in recordDict:
+                    val = recordDict[field[0]]
+                    if val is None:
+                        record.append("")
+                    else:
+                        record.append(val)
+                else:
+                    record.append("") # need empty value for missing dict entries
+        else:
+            # Blank fields for empty record
+            record = ["" for _ in range(fieldCount)]
+        self.__dbfRecord(record)
+
+    def __dbfRecord(self, record):
+        """Writes the dbf records."""
+        f = self.__getFileObj(self.dbf)
+        if self.recNum == 0:
+            # first records, so all fields should be set
+            # allowing us to write the dbf header
+            # cannot change the fields after this point
+            self.__dbfHeader()
+        # first byte of the record is deletion flag, always disabled
+        f.write(b' ')
+        # begin
+        self.recNum += 1
+        fields = (field for field in self.fields if field[0] != 'DeletionFlag') # ignore deletionflag field in case it was specified
+        for (fieldName, fieldType, size, deci), value in zip(fields, record):
+            # write 
+            fieldType = fieldType.upper()
+            size = int(size)
+            if fieldType in ("N","F"):
+                # numeric or float: number stored as a string, right justified, and padded with blanks to the width of the field.
+                if value in MISSING:
+                    value = b"*"*size # QGIS NULL
+                elif not deci:
+                    # force to int
+                    try:
+                        # first try to force directly to int.
+                        # forcing a large int to float and back to int
+                        # will lose information and result in wrong nr.
+                        value = int(value) 
+                    except ValueError:
+                        # forcing directly to int failed, so was probably a float.
+                        value = int(float(value))
+                    value = format(value, "d")[:size].rjust(size) # caps the size if exceeds the field size
+                else:
+                    value = float(value)
+                    value = format(value, ".%sf"%deci)[:size].rjust(size) # caps the size if exceeds the field size
+            elif fieldType == "D":
+                # date: 8 bytes - date stored as a string in the format YYYYMMDD.
+                if isinstance(value, date):
+                    value = '{:04d}{:02d}{:02d}'.format(value.year, value.month, value.day)
+                elif isinstance(value, list) and len(value) == 3:
+                    value = '{:04d}{:02d}{:02d}'.format(*value)
+                elif value in MISSING:
+                    value = b'0' * 8 # QGIS NULL for date type
+                elif is_string(value) and len(value) == 8:
+                    pass # value is already a date string
+                else:
+                    raise ShapefileException("Date values must be either a datetime.date object, a list, a YYYYMMDD string, or a missing value.")
+            elif fieldType == 'L':
+                # logical: 1 byte - initialized to 0x20 (space) otherwise T or F.
+                if value in MISSING:
+                    value = b' ' # missing is set to space
+                elif value in [True,1]:
+                    value = b'T'
+                elif value in [False,0]:
+                    value = b'F'
+                else:
+                    value = b' ' # unknown is set to space
+            else:
+                # anything else is forced to string, truncated to the length of the field
+                value = b(value, self.encoding, self.encodingErrors)[:size].ljust(size)
+            if not isinstance(value, bytes):
+                # just in case some of the numeric format() and date strftime() results are still in unicode (Python 3 only)
+                value = b(value, 'ascii', self.encodingErrors) # should be default ascii encoding
+            if len(value) != size:
+                raise ShapefileException(
+                    "Shapefile Writer unable to pack incorrect sized value"
+                    " (size %d) into field '%s' (size %d)." % (len(value), fieldName, size))
+            f.write(value)
+
+    def balance(self):
+        """Adds corresponding empty attributes or null geometry records depending
+        on which type of record was created to make sure all three files
+        are in synch."""
+        while self.recNum > self.shpNum:
+            self.null()
+        while self.recNum < self.shpNum:
+            self.record()
+
+
+    def null(self):
+        """Creates a null shape."""
+        self.shape(Shape(NULL))
+
+
+    def point(self, x, y):
+        """Creates a POINT shape."""
+        shapeType = POINT
+        pointShape = Shape(shapeType)
+        pointShape.points.append([x, y])
+        self.shape(pointShape)
+
+    def pointm(self, x, y, m=None):
+        """Creates a POINTM shape.
+        If the m (measure) value is not set, it defaults to NoData."""
+        shapeType = POINTM
+        pointShape = Shape(shapeType)
+        pointShape.points.append([x, y, m])
+        self.shape(pointShape)
+
+    def pointz(self, x, y, z=0, m=None):
+        """Creates a POINTZ shape.
+        If the z (elevation) value is not set, it defaults to 0.
+        If the m (measure) value is not set, it defaults to NoData."""
+        shapeType = POINTZ
+        pointShape = Shape(shapeType)
+        pointShape.points.append([x, y, z, m])
+        self.shape(pointShape)
+        
+
+    def multipoint(self, points):
+        """Creates a MULTIPOINT shape.
+        Points is a list of xy values."""
+        shapeType = MULTIPOINT
+        points = [points] # nest the points inside a list to be compatible with the generic shapeparts method
+        self._shapeparts(parts=points, shapeType=shapeType)
+
+    def multipointm(self, points):
+        """Creates a MULTIPOINTM shape.
+        Points is a list of xym values.
+        If the m (measure) value is not included, it defaults to None (NoData)."""
+        shapeType = MULTIPOINTM
+        points = [points] # nest the points inside a list to be compatible with the generic shapeparts method
+        self._shapeparts(parts=points, shapeType=shapeType)
+
+    def multipointz(self, points):
+        """Creates a MULTIPOINTZ shape.
+        Points is a list of xyzm values.
+        If the z (elevation) value is not included, it defaults to 0.
+        If the m (measure) value is not included, it defaults to None (NoData)."""
+        shapeType = MULTIPOINTZ
+        points = [points] # nest the points inside a list to be compatible with the generic shapeparts method
+        self._shapeparts(parts=points, shapeType=shapeType)
+
+
+    def line(self, lines):
+        """Creates a POLYLINE shape.
+        Lines is a collection of lines, each made up of a list of xy values."""
+        shapeType = POLYLINE
+        self._shapeparts(parts=lines, shapeType=shapeType)
+
+    def linem(self, lines):
+        """Creates a POLYLINEM shape.
+        Lines is a collection of lines, each made up of a list of xym values.
+        If the m (measure) value is not included, it defaults to None (NoData)."""
+        shapeType = POLYLINEM
+        self._shapeparts(parts=lines, shapeType=shapeType)
+
+    def linez(self, lines):
+        """Creates a POLYLINEZ shape.
+        Lines is a collection of lines, each made up of a list of xyzm values.
+        If the z (elevation) value is not included, it defaults to 0.
+        If the m (measure) value is not included, it defaults to None (NoData)."""
+        shapeType = POLYLINEZ
+        self._shapeparts(parts=lines, shapeType=shapeType)
+
+
+    def poly(self, polys):
+        """Creates a POLYGON shape.
+        Polys is a collection of polygons, each made up of a list of xy values.
+        Note that for ordinary polygons the coordinates must run in a clockwise direction.
+        If some of the polygons are holes, these must run in a counterclockwise direction."""
+        shapeType = POLYGON
+        self._shapeparts(parts=polys, shapeType=shapeType)
+
+    def polym(self, polys):
+        """Creates a POLYGONM shape.
+        Polys is a collection of polygons, each made up of a list of xym values.
+        Note that for ordinary polygons the coordinates must run in a clockwise direction.
+        If some of the polygons are holes, these must run in a counterclockwise direction.
+        If the m (measure) value is not included, it defaults to None (NoData)."""
+        shapeType = POLYGONM
+        self._shapeparts(parts=polys, shapeType=shapeType)
+
+    def polyz(self, polys):
+        """Creates a POLYGONZ shape.
+        Polys is a collection of polygons, each made up of a list of xyzm values.
+        Note that for ordinary polygons the coordinates must run in a clockwise direction.
+        If some of the polygons are holes, these must run in a counterclockwise direction.
+        If the z (elevation) value is not included, it defaults to 0.
+        If the m (measure) value is not included, it defaults to None (NoData)."""
+        shapeType = POLYGONZ
+        self._shapeparts(parts=polys, shapeType=shapeType)
+
+
+    def multipatch(self, parts, partTypes):
+        """Creates a MULTIPATCH shape.
+        Parts is a collection of 3D surface patches, each made up of a list of xyzm values.
+        PartTypes is a list of types that define each of the surface patches.
+        The types can be any of the following module constants: TRIANGLE_STRIP,
+        TRIANGLE_FAN, OUTER_RING, INNER_RING, FIRST_RING, or RING.
+        If the z (elevation) value is not included, it defaults to 0.
+        If the m (measure) value is not included, it defaults to None (NoData)."""
+        shapeType = MULTIPATCH
+        polyShape = Shape(shapeType)
+        polyShape.parts = []
+        polyShape.points = []
+        for part in parts:
+            # set part index position
+            polyShape.parts.append(len(polyShape.points))
+            # add points
+            for point in part:
+                # Ensure point is list
+                if not isinstance(point, list):
+                    point = list(point)
+                polyShape.points.append(point)
+        polyShape.partTypes = partTypes
+        # write the shape
+        self.shape(polyShape)
+
+
+    def _shapeparts(self, parts, shapeType):
+        """Internal method for adding a shape that has multiple collections of points (parts):
+        lines, polygons, and multipoint shapes.
+        """
+        polyShape = Shape(shapeType)
+        polyShape.parts = []
+        polyShape.points = []
+        # Make sure polygon rings (parts) are closed
+        if shapeType in (5,15,25,31):
+            for part in parts:
+                if part[0] != part[-1]:
+                    part.append(part[0])
+        # Add points and part indexes
+        for part in parts:
+            # set part index position
+            polyShape.parts.append(len(polyShape.points))
+            # add points
+            for point in part:
+                # Ensure point is list
+                if not isinstance(point, list):
+                    point = list(point)
+                polyShape.points.append(point)
+        # write the shape
+        self.shape(polyShape)
+
+    def field(self, name, fieldType="C", size="50", decimal=0):
+        """Adds a dbf field descriptor to the shapefile."""
+        if fieldType == "D":
+            size = "8"
+            decimal = 0
+        elif fieldType == "L":
+            size = "1"
+            decimal = 0
+        if len(self.fields) >= 2046:
+            raise ShapefileException(
+                "Shapefile Writer reached maximum number of fields: 2046.")
+        self.fields.append((name, fieldType, size, decimal))
+
+##    def saveShp(self, target):
+##        """Save an shp file."""
+##        if not hasattr(target, "write"):
+##            target = os.path.splitext(target)[0] + '.shp'
+##        self.shp = self.__getFileObj(target)
+##        self.__shapefileHeader(self.shp, headerType='shp')
+##        self.shp.seek(100)
+##        self._shp.seek(0)
+##        chunk = True
+##        while chunk:
+##            chunk = self._shp.read(self.bufsize)
+##            self.shp.write(chunk)
+##
+##    def saveShx(self, target):
+##        """Save an shx file."""
+##        if not hasattr(target, "write"):
+##            target = os.path.splitext(target)[0] + '.shx'
+##        self.shx = self.__getFileObj(target)
+##        self.__shapefileHeader(self.shx, headerType='shx')
+##        self.shx.seek(100)
+##        self._shx.seek(0)
+##        chunk = True
+##        while chunk:
+##            chunk = self._shx.read(self.bufsize)
+##            self.shx.write(chunk)
+##
+##    def saveDbf(self, target):
+##        """Save a dbf file."""
+##        if not hasattr(target, "write"):
+##            target = os.path.splitext(target)[0] + '.dbf'
+##        self.dbf = self.__getFileObj(target)
+##        self.__dbfHeader() # writes to .dbf
+##        self._dbf.seek(0)
+##        chunk = True
+##        while chunk:
+##            chunk = self._dbf.read(self.bufsize)
+##            self.dbf.write(chunk)
+
+##    def save(self, target=None, shp=None, shx=None, dbf=None):
+##        """Save the shapefile data to three files or
+##        three file-like objects. SHP and DBF files can also
+##        be written exclusively using saveShp, saveShx, and saveDbf respectively.
+##        If target is specified but not shp, shx, or dbf then the target path and
+##        file name are used.  If no options or specified, a unique base file name
+##        is generated to save the files and the base file name is returned as a 
+##        string. 
+##        """
+##        # Balance if already not balanced
+##        if shp and dbf:
+##            if self.autoBalance:
+##                self.balance()
+##            if self.recNum != self.shpNum:
+##                raise ShapefileException("When saving both the dbf and shp file, "
+##                                         "the number of records (%s) must correspond "
+##                                         "with the number of shapes (%s)" % (self.recNum, self.shpNum))
+##        # Save
+##        if shp:
+##            self.saveShp(shp)
+##        if shx:
+##            self.saveShx(shx)
+##        if dbf:
+##            self.saveDbf(dbf)
+##        # Create a unique file name if one is not defined
+##        if not shp and not shx and not dbf:
+##            generated = False
+##            if not target:
+##                temp = tempfile.NamedTemporaryFile(prefix="shapefile_",dir=os.getcwd())
+##                target = temp.name
+##                generated = True         
+##            self.saveShp(target)
+##            self.shp.close()
+##            self.saveShx(target)
+##            self.shx.close()
+##            self.saveDbf(target)
+##            self.dbf.close()
+##            if generated:
+##                return target
+
+# Begin Testing
+def test(**kwargs):
+    import doctest
+    doctest.NORMALIZE_WHITESPACE = 1
+    verbosity = kwargs.get('verbose', 0)
+    if verbosity == 0:
+        print('Running doctests...')
+
+    # ignore py2-3 unicode differences
+    import re
+    class Py23DocChecker(doctest.OutputChecker):
+        def check_output(self, want, got, optionflags):
+            if sys.version_info[0] == 2:
+                got = re.sub("u'(.*?)'", "'\\1'", got)
+                got = re.sub('u"(.*?)"', '"\\1"', got)
+            res = doctest.OutputChecker.check_output(self, want, got, optionflags)
+            return res
+        def summarize(self):
+            doctest.OutputChecker.summarize(True)
+
+    # run tests
+    runner = doctest.DocTestRunner(checker=Py23DocChecker(), verbose=verbosity)
+    with open("README.md","rb") as fobj:
+        test = doctest.DocTestParser().get_doctest(string=fobj.read().decode("utf8").replace('\r\n','\n'), globs={}, name="README", filename="README.md", lineno=0)
+    failure_count, test_count = runner.run(test)
+
+    # print results
+    if verbosity:
+        runner.summarize(True)
+    else:
+        if failure_count == 0:
+            print('All test passed successfully')
+        elif failure_count > 0:
+            runner.summarize(verbosity)
+
+    return failure_count
+    
+if __name__ == "__main__":
+    """
+    Doctests are contained in the file 'README.md', and are tested using the built-in
+    testing libraries. 
+    """
+    failure_count = test()
+    sys.exit(failure_count)