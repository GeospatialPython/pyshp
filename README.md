# PyShp

The Python Shapefile Library (pyshp) reads and writes ESRI Shapefiles in pure Python.

![pyshp logo](http://4.bp.blogspot.com/_SBi37QEsCvg/TPQuOhlHQxI/AAAAAAAAAE0/QjFlWfMx0tQ/S350/GSP_Logo.png "PyShp")

[![Build Status](https://travis-ci.org/GeospatialPython/pyshp.svg?branch=master)](https://travis-ci.org/GeospatialPython/pyshp)

## Contents

[Overview](#overview)

[Examples](#examples)
- [Reading Shapefiles](#reading-shapefiles)
  - [Reading Shapefiles from File-Like Objects](#reading-shapefiles-from-file-like-objects)
  - [Reading Shapefile Using the Context Manager](#reading-shapefile-context-manager)
  - [Reading Shapefile Meta-Data](#reading-shapefile-meta-data)
  - [Reading Geometry](#reading-geometry)
  - [Reading Records](#reading-records)
  - [Reading Geometry and Records Simultaneously](#reading-geometry-and-records-simultaneously)
- [Writing Shapefiles](#writing-shapefiles)
  - [Setting the Shape Type](#setting-the-shape-type)
  - [Geometry and Record Balancing](#geometry-and-record-balancing)
  - [Adding Geometry](#adding-geometry)
  - [Adding Records](#adding-records)
  - [File Names](#file-names)
  - [Saving to File-Like Objects](#saving-to-file-like-objects)
- [Python Geo Interface](#python-geo-interface)
- [Working with Large Shapefiles](#working-with-large-shapefiles)
- [Unicode and Shapefile Encodings](#unicode-and-shapefile-encodings)

[Testing](#testing)

# Overview

The Python Shapefile Library (pyshp) provides read and write support for the
Esri Shapefile format. The Shapefile format is a popular Geographic
Information System vector data format created by Esri. For more information
about this format please read the well-written "ESRI Shapefile Technical
Description - July 1998" located at [http://www.esri.com/library/whitepapers/p
dfs/shapefile.pdf](http://www.esri.com/library/whitepapers/pdfs/shapefile.pdf)
. The Esri document describes the shp and shx file formats. However a third
file format called dbf is also required. This format is documented on the web
as the "XBase File Format Description" and is a simple file-based database
format created in the 1960's. For more on this specification see: [http://www.clicketyclick.dk/databases/xbase/format/index.html](http://www.clicketyclick.d
k/databases/xbase/format/index.html)

Both the Esri and XBase file-formats are very simple in design and memory
efficient which is part of the reason the shapefile format remains popular
despite the numerous ways to store and exchange GIS data available today.

Pyshp is compatible with Python 2.7-3.x.

This document provides examples for using pyshp to read and write shapefiles. However 
many more examples are continually added to the pyshp wiki on GitHub, the blog [http://GeospatialPython.com](http://GeospatialPython.com),
and by searching for pyshp on [https://gis.stackexchange.com](https://gis.stackexchange.com). 

Currently the sample census blockgroup shapefile referenced in the examples is available on the GitHub project site at
[https://github.com/GeospatialPython/pyshp](https://github.com/GeospatialPython/pyshp). These
examples are straight-forward and you can also easily run them against your
own shapefiles with minimal modification. 

Important: If you are new to GIS you should read about map projections.
Please visit: [https://github.com/GeospatialPython/pyshp/wiki/Map-Projections](https://github.com/GeospatialPython/pyshp/wiki/Map-Projections)

I sincerely hope this library eliminates the mundane distraction of simply
reading and writing data, and allows you to focus on the challenging and FUN
part of your geospatial project.

# Examples

Before doing anything you must import the library.


	>>> import shapefile

The examples below will use a shapefile created from the U.S. Census Bureau
Blockgroups data set near San Francisco, CA and available in the git
repository of the pyshp GitHub site.

## Reading Shapefiles

To read a shapefile create a new "Reader" object and pass it the name of an
existing shapefile. The shapefile format is actually a collection of three
files. You specify the base filename of the shapefile or the complete filename
of any of the shapefile component files.


	>>> sf = shapefile.Reader("shapefiles/blockgroups")

OR


	>>> sf = shapefile.Reader("shapefiles/blockgroups.shp")

OR


	>>> sf = shapefile.Reader("shapefiles/blockgroups.dbf")

OR any of the other 5+ formats which are potentially part of a shapefile. The
library does not care about file extensions.

### Reading Shapefiles from File-Like Objects

You can also load shapefiles from any Python file-like object using keyword
arguments to specify any of the three files. This feature is very powerful and
allows you to load shapefiles from a url, from a zip file, serialized object,
or in some cases a database.


	>>> myshp = open("shapefiles/blockgroups.shp", "rb")
	>>> mydbf = open("shapefiles/blockgroups.dbf", "rb")
	>>> r = shapefile.Reader(shp=myshp, dbf=mydbf)

Notice in the examples above the shx file is never used. The shx file is a
very simple fixed-record index for the variable length records in the shp
file. This file is optional for reading. If it's available pyshp will use the
shx file to access shape records a little faster but will do just fine without
it.

### Reading Shapefile Using the Context Manager

The "Reader" class can be used as a context manager, to ensure open file
objects are properly closed when done reading the data:

<<<<<<< HEAD
	>>> with shapefile.Reader("shapefiles/blockgroups.shp") as shp:
	...     print(shp)
	shapefiles/blockgroups.shp [663 shapes (type 'POLYGON'), 663 records (44 fields)]
=======
    >>> with shapefile.Reader("shapefiles/blockgroups.shp") as shp:
    ...     print(shp)
    shapefile Reader
        663 shapes (type 'POLYGON')
        663 records (44 fields)
>>>>>>> 34274a81

### Reading Shapefile Meta-Data

Shapefiles have a number of attributes for inspecting the file contents.
A shapefile is a container for a specific type of geometry, and this can be checked using the 
shapeType attribute. 


    >>> sf.shapeType
    5

Shape types are represented by numbers between 0 and 31 as defined by the
shapefile specification and listed below. It is important to note that numbering system has
several reserved numbers which have not been used yet therefore the numbers of
the existing shape types are not sequential:

- NULL = 0
- POINT = 1
- POLYLINE = 3
- POLYGON = 5
- MULTIPOINT = 8
- POINTZ = 11
- POLYLINEZ = 13
- POLYGONZ = 15
- MULTIPOINTZ = 18
- POINTM = 21
- POLYLINEM = 23
- POLYGONM = 25
- MULTIPOINTM = 28
- MULTIPATCH = 31
    
Based on this we can see that our blockgroups shapefile contains
Polygon type shapes. The shape types are also defined as constants in
the shapefile module, so that we can compare types more intuitively:


    >>> sf.shapeType == shapefile.POLYGON
    True
    
Other pieces of meta-data that we can check includes the number of features, 
or the bounding box area the shapefile covers:


    >>> len(sf)
    663
    >>> sf.bbox
    [-122.515048, 37.652916, -122.327622, 37.863433]

### Reading Geometry

A shapefile's geometry is the collection of points or shapes made from
vertices and implied arcs representing physical locations. All types of
shapefiles just store points. The metadata about the points determine how they
are handled by software.

You can get the a list of the shapefile's geometry by calling the shapes()
method.


    >>> shapes = sf.shapes()

The shapes method returns a list of Shape objects describing the geometry of
each shape record.


    >>> len(shapes)
    663

Each shape record contains the following attributes:


    >>> for name in dir(shapes[3]):
    ...     if not name.startswith('__'):
    ...         name
    'bbox'
    'parts'
    'points'
    'shapeType'

  * shapeType: an integer representing the type of shape as defined by the
      shapefile specification.


        >>> shapes[3].shapeType
        5

  * bbox: If the shape type contains multiple points this tuple describes the
      lower left (x,y) coordinate and upper right corner coordinate creating a
      complete box around the points. If the shapeType is a
      Null (shapeType == 0) then an AttributeError is raised.


        >>> # Get the bounding box of the 4th shape.
        >>> # Round coordinates to 3 decimal places
        >>> bbox = shapes[3].bbox
        >>> ['%.3f' % coord for coord in bbox]
        ['-122.486', '37.787', '-122.446', '37.811']

  * parts: Parts simply group collections of points into shapes. If the shape
      record has multiple parts this attribute contains the index of the first
      point of each part. If there is only one part then a list containing 0 is
      returned.


        >>> shapes[3].parts
        [0]

  * points: The points attribute contains a list of tuples containing an
      (x,y) coordinate for each point in the shape.


        >>> len(shapes[3].points)
        173
        >>> # Get the 8th point of the fourth shape
        >>> # Truncate coordinates to 3 decimal places
        >>> shape = shapes[3].points[7]
        >>> ['%.3f' % coord for coord in shape]
        ['-122.471', '37.787']

To read a single shape by calling its index use the shape() method. The index
is the shape's count from 0. So to read the 8th shape record you would use its
index which is 7.


    >>> s = sf.shape(7)

    >>> # Read the bbox of the 8th shape to verify
    >>> # Round coordinates to 3 decimal places
    >>> ['%.3f' % coord for coord in s.bbox]
    ['-122.450', '37.801', '-122.442', '37.808']

### Reading Records

A record in a shapefile contains the attributes for each shape in the
collection of geometry. Records are stored in the dbf file. The link between
geometry and attributes is the foundation of all geographic information systems.
This critical link is implied by the order of shapes and corresponding records
in the shp geometry file and the dbf attribute file.

The field names of a shapefile are available as soon as you read a shapefile.
You can call the "fields" attribute of the shapefile as a Python list. Each
field is a Python list with the following information:

  * Field name: the name describing the data at this column index.
  * Field type: the type of data at this column index. Types can be: Character,
       Numbers, Longs, Dates, or Memo. The "Memo" type has no meaning within a
       GIS and is part of the xbase spec instead.
  * Field length: the length of the data found at this column index. Older GIS
       software may truncate this length to 8 or 11 characters for "Character"
       fields.
  * Decimal length: the number of decimal places found in "Number" fields.

To see the fields for the Reader object above (sf) call the "fields"
attribute:


    >>> fields = sf.fields

    >>> assert fields == [("DeletionFlag", "C", 1, 0), ["AREA", "N", 18, 5],
    ... ["BKG_KEY", "C", 12, 0], ["POP1990", "N", 9, 0], ["POP90_SQMI", "N", 10, 1],
    ... ["HOUSEHOLDS", "N", 9, 0],
    ... ["MALES", "N", 9, 0], ["FEMALES", "N", 9, 0], ["WHITE", "N", 9, 0],
    ... ["BLACK", "N", 8, 0], ["AMERI_ES", "N", 7, 0], ["ASIAN_PI", "N", 8, 0],
    ... ["OTHER", "N", 8, 0], ["HISPANIC", "N", 8, 0], ["AGE_UNDER5", "N", 8, 0],
    ... ["AGE_5_17", "N", 8, 0], ["AGE_18_29", "N", 8, 0], ["AGE_30_49", "N", 8, 0],
    ... ["AGE_50_64", "N", 8, 0], ["AGE_65_UP", "N", 8, 0],
    ... ["NEVERMARRY", "N", 8, 0], ["MARRIED", "N", 9, 0], ["SEPARATED", "N", 7, 0],
    ... ["WIDOWED", "N", 8, 0], ["DIVORCED", "N", 8, 0], ["HSEHLD_1_M", "N", 8, 0],
    ... ["HSEHLD_1_F", "N", 8, 0], ["MARHH_CHD", "N", 8, 0],
    ... ["MARHH_NO_C", "N", 8, 0], ["MHH_CHILD", "N", 7, 0],
    ... ["FHH_CHILD", "N", 7, 0], ["HSE_UNITS", "N", 9, 0], ["VACANT", "N", 7, 0],
    ... ["OWNER_OCC", "N", 8, 0], ["RENTER_OCC", "N", 8, 0],
    ... ["MEDIAN_VAL", "N", 7, 0], ["MEDIANRENT", "N", 4, 0],
    ... ["UNITS_1DET", "N", 8, 0], ["UNITS_1ATT", "N", 7, 0], ["UNITS2", "N", 7, 0],
    ... ["UNITS3_9", "N", 8, 0], ["UNITS10_49", "N", 8, 0],
    ... ["UNITS50_UP", "N", 8, 0], ["MOBILEHOME", "N", 7, 0]]

You can get a list of the shapefile's records by calling the records() method:


    >>> records = sf.records()

    >>> len(records)
    663

Each record is a kind of list containing an attribute corresponding to each field in
the field list.

For example in the 4th record of the blockgroups shapefile the 2nd and 3rd
fields are the blockgroup id and the 1990 population count of that San
Francisco blockgroup:


    >>> records[3][1:3]
    ['060750601001', 4715]

For simpler access, the fields of an record can also accessed via the name of the field,
either as a key or as an attribute name. The blockgroup id (BKG_KEY) of the 4th record can also be retrieved
as:


    >>> records[3]['BKG_KEY']
    '060750601001'

    >>> records[3].BKG_KEY
    '060750601001'

To read a single record call the record() method with the record's index:


    >>> rec = sf.record(3)

    >>> rec[1:3]
    ['060750601001', 4715]

    >>> rec.BKG_KEY
    '060750601001'
    
### Reading Geometry and Records Simultaneously

You may want to examine both the geometry and the attributes for a record at
the same time. The shapeRecord() and shapeRecords() method let you do just
that.

Calling the shapeRecords() method will return the geometry and attributes for
all shapes as a list of ShapeRecord objects. Each ShapeRecord instance has a
"shape" and "record" attribute. The shape attribute is a ShapeRecord object as
discussed in the first section "Reading Geometry". The record attribute is a
list of field values as demonstrated in the "Reading Records" section.


    >>> shapeRecs = sf.shapeRecords()

Let's read the blockgroup key and the population for the 4th blockgroup:


    >>> shapeRecs[3].record[1:3]
    ['060750601001', 4715]

Now let's read the first two points for that same record:


    >>> points = shapeRecs[3].shape.points[0:2]

    >>> len(points)
    2

The shapeRecord() method reads a single shape/record pair at the specified index.
To get the 4th shape record from the blockgroups shapefile use the third index:


    >>> shapeRec = sf.shapeRecord(3)

The blockgroup key and population count:


    >>> shapeRec.record[1:3]
    ['060750601001', 4715]

    >>> points = shapeRec.shape.points[0:2]

    >>> len(points)
    2
    

## Writing Shapefiles

PyShp tries to be as flexible as possible when writing shapefiles while
maintaining some degree of automatic validation to make sure you don't
accidentally write an invalid file.

PyShp can write just one of the component files such as the shp or dbf file
without writing the others. So in addition to being a complete shapefile
library, it can also be used as a basic dbf (xbase) library. Dbf files are a
common database format which are often useful as a standalone simple database
format. And even shp files occasionally have uses as a standalone format. Some
web-based GIS systems use an user-uploaded shp file to specify an area of
interest. Many precision agriculture chemical field sprayers also use the shp
format as a control file for the sprayer system (usually in combination with
custom database file formats).

To create a shapefile you add geometry and/or attributes using methods in the
Writer class until you are ready to save the file. 

Create an instance of the Writer class to begin creating a shapefile:


    >>> w = shapefile.Writer()

### Setting the Shape Type

The shape type defines the type of geometry contained in the shapefile. All of
the shapes must match the shape type setting.

There are three ways to set the shape type: 
  * Set it when creating the class instance. 
  * Set it by assigning a value to an existing class instance. 
  * Set it automatically to the type of the first non-null shape by saving the shapefile.

To manually set the shape type for a Writer object when creating the Writer:


    >>> w = shapefile.Writer(shapeType=3)

    >>> w.shapeType
    3

OR you can set it after the Writer is created:


    >>> w.shapeType = 1

    >>> w.shapeType
    1

### Geometry and Record Balancing

Because every shape must have a corresponding record it is critical that the
number of records equals the number of shapes to create a valid shapefile. You
must take care to add records and shapes in the same order so that the record
data lines up with the geometry data. For example:

    
    >>> w = shapefile.Writer(shapeType=shapefile.POINT)
    >>> w.field("field1", "C")
    >>> w.field("field2", "C")
    
    >>> w.record("row", "one")
    >>> w.point(1, 1)
    
    >>> w.record("row", "two")
    >>> w.point(2, 2)
    
To help prevent accidental misalignment pyshp has an "auto balance" feature to
make sure when you add either a shape or a record the two sides of the
equation line up. This way if you forget to update an entry the
shapefile will still be valid and handled correctly by most shapefile
software. Autobalancing is NOT turned on by default. To activate it set
the attribute autoBalance to 1 or True:


    >>> w.autoBalance = 1
    >>> w.record("row", "three")
    >>> w.record("row", "four")
    >>> w.point(4, 4)
    
    >>> w.recNum == w.shpNum
    True

You also have the option of manually calling the balance() method at any time
to ensure the other side is up to date. When balancing is used
null shapes are created on the geometry side or records
with a value of "NULL" for each field is created on the attribute side.
This gives you flexibility in how you build the shapefile.
You can create all of the shapes and then create all of the records or vice versa. 


    >>> w.autoBalance = 0
    >>> w.record("row", "five")
    >>> w.record("row", "six")
    >>> w.record("row", "seven")
    >>> w.point(5, 5)
    >>> w.point(6, 6)
    >>> w.balance()
    
    >>> w.recNum == w.shpNum
    True

If you do not use the autobalance or balance method and forget to manually
balance the geometry and attributes the shapefile will be viewed as corrupt by
most shapefile software.


### Adding Geometry

Geometry is added using one of several convenience methods. The "null" method is used
for null shapes, "point" is used for point shapes, "line" for lines, and
"poly" is used for polygons and everything else.

**Adding a Point shape**

Point shapes are added using the "point" method. A point is specified by an x,
y value. An optional z (elevation) and m (measure) value can be set if the shapeType 
is PointZ or PointM. 


    >>> w = shapefile.Writer()
    >>> w.field('name', 'C')
    
    >>> w.point(122, 37) 
    >>> w.record('point1')
    
    >>> w.save('shapefiles/test/point')

**Adding a Polygon shape**

Shapefile polygons must have at
least 4 points and the last point must be the same as the first. PyShp
automatically enforces closed polygons. 


    >>> w = shapefile.Writer()
    >>> w.field('name', 'C')

    >>> w.poly(parts=[[[122,37,4,9], [117,36,3,4]], [[115,32,8,8],
    ... [118,20,6,4], [113,24]]])
    >>> w.record('polygon1')
    
    >>> w.save('shapefiles/test/polygon')

**Adding a Line shape**

A line must have at least two points.
Because of the similarities between polygon and line types it is possible to create
a line shape using either the "line" or "poly" method.
    
    
    >>> w = shapefile.Writer()
    >>> w.field('name', 'C')
    
    >>> w.line(parts=[[[1,5],[5,5],[5,1],[3,3],[1,1]]])
    >>> w.poly(parts=[[[1,3],[5,3]]], shapeType=shapefile.POLYLINE)
    
    >>> w.record('line1')
    >>> w.record('line2')
    
    >>> w.save('shapefiles/test/line')
    
**Adding a Null shape**

Because Null shape types (shape type 0) have no geometry the "null" method is
called without any arguments.  This type of shapefile is rarely used but it is valid.


    >>> w = shapefile.Writer()
    >>> w.field('name', 'C')

    >>> w.null()
    >>> w.record('nullgeom')

    >>> w.save('shapefiles/test/null')

**Adding from an existing Shape object**

Finally, geometry can be added by passing an existing "Shape" object to the "shape" method.
This can be particularly useful for copying from one file to another:


    >>> r = shapefile.Reader('shapefiles/test/polygon')

    >>> w = shapefile.Writer()
    >>> w.fields = r.fields[1:] # skip first deletion field

    >>> for shaperec in r.iterShapeRecords():
    ...     w.record(*shaperec.record)
    ...     w.shape(shaperec.shape)

    >>> w.save('shapefiles/test/copy')


### Adding Records

Adding record attributes involves two steps. Step 1 is to create fields to contain
attribute values and step 2 is to populate the fields with values for each
shape record. 

There are several different field types, all of which support storing None values as NULL. 

Text fields are created using the 'C' type, and the third 'size' argument can be customized to the expected
length of text values to save space:


    >>> w = shapefile.Writer()
    >>> w.field('TEXT', 'C')
    >>> w.field('SHORT_TEXT', 'C', size=5)
    >>> w.field('LONG_TEXT', 'C', size=250)
    >>> w.null()
    >>> w.record('Hello', 'World', 'World'*50)
    >>> w.save('shapefiles/test/dtype')
    
    >>> r = shapefile.Reader('shapefiles/test/dtype')
    >>> assert r.record(0) == ['Hello', 'World', 'World'*50]

Date fields are created using the 'D' type, and can be created using either 
date objects, lists, or a YYYYMMDD formatted string. 
Field length or decimal have no impact on this type:


<<<<<<< HEAD
    >>> from datetime import date
    >>> w = shapefile.Writer()
    >>> w.field('DATE', 'D')
    >>> w.null()
    >>> w.null()
    >>> w.null()
    >>> w.null()
    >>> w.record(date(1998,1,30))
    >>> w.record([1998,1,30])
    >>> w.record('19980130')
    >>> w.record(None)
    >>> w.save('shapefiles/test/dtype')
    
    >>> r = shapefile.Reader('shapefiles/test/dtype')
    >>> assert r.record(0) == [date(1998,1,30)]
    >>> assert r.record(1) == [date(1998,1,30)]
    >>> assert r.record(2) == [date(1998,1,30)]
    >>> assert r.record(3) == [None]
=======
	>>> from datetime import date
	>>> w = shapefile.Writer()
	>>> w.field('DATE', 'D')
	>>> w.null()
	>>> w.null()
	>>> w.null()
	>>> w.null()
	>>> w.record(date(1898,1,30))
	>>> w.record([1998,1,30])
	>>> w.record('19980130')
	>>> w.record(None)
	>>> w.save('shapefiles/test/dtype')
	
	>>> r = shapefile.Reader('shapefiles/test/dtype')
	>>> assert r.record(0) == [date(1898,1,30)]
	>>> assert r.record(1) == [date(1998,1,30)]
	>>> assert r.record(2) == [date(1998,1,30)]
	>>> assert r.record(3) == [None]
>>>>>>> 34274a81

Numeric fields are created using the 'N' type (or the 'F' type, which is exactly the same). 
By default the fourth decimal argument is set to zero, essentially creating an integer field. 
To store floats you must set the decimal argument to the precision of your choice. 
To store very large numbers you must increase the field length size to the total number of digits 
(including comma and minus). 


    >>> w = shapefile.Writer()
    >>> w.field('INT', 'N')
    >>> w.field('LOWPREC', 'N', decimal=2)
    >>> w.field('MEDPREC', 'N', decimal=10)
    >>> w.field('HIGHPREC', 'N', decimal=30)
    >>> w.field('FTYPE', 'F', decimal=10)
    >>> w.field('LARGENR', 'N', 101)
    >>> nr = 1.3217328
    >>> w.null()
    >>> w.null()
    >>> w.record(INT=nr, LOWPREC=nr, MEDPREC=nr, HIGHPREC=-3.2302e-25, FTYPE=nr, LARGENR=int(nr)*10**100)
    >>> w.record(None, None, None, None, None, None)
    >>> w.save('shapefiles/test/dtype')
    
    >>> r = shapefile.Reader('shapefiles/test/dtype')
    >>> assert r.record(0) == [1, 1.32, 1.3217328, -3.2302e-25, 1.3217328, 10000000000000000000000000000000000000000000000000000000000000000000000000000000000000000000000000000]
    >>> assert r.record(1) == [None, None, None, None, None, None]

    
Finally, we can create boolean fields by setting the type to 'L'. 
This field can take True or False values, or 1 (True) or 0 (False). 
None is interpreted as missing. 


    >>> w = shapefile.Writer()
    >>> w.field('BOOLEAN', 'L')
    >>> w.null()
    >>> w.null()
    >>> w.null()
    >>> w.null()
    >>> w.null()
    >>> w.null()
    >>> w.record(True)
    >>> w.record(1)
    >>> w.record(False)
    >>> w.record(0)
    >>> w.record(None)
    >>> w.record("Nonesense")
    >>> w.save('shapefiles/test/dtype')
    
    >>> r = shapefile.Reader('shapefiles/test/dtype')
    >>> r.record(0)
    [True]
    >>> r.record(1)
    [True]
    >>> r.record(2)
    [False]
    >>> r.record(3)
    [False]
    >>> r.record(4)
    [None]
    >>> r.record(5)
    [None]
    
You can also add attributes using keyword arguments where the keys are field names.


    >>> w = shapefile.Writer()
    >>> w.field('FIRST_FLD','C','40')
    >>> w.field('SECOND_FLD','C','40')
    >>> w.record('First', 'Line')
    >>> w.record(FIRST_FLD='First', SECOND_FLD='Line')
    
    

### File Names

File extensions are optional when reading or writing shapefiles. If you specify
them PyShp ignores them anyway. When you save files you can specify a base
file name that is used for all three file types. Or you can specify a name for
one or more file types. In that case, any file types not assigned will not
save and only file types with file names will be saved. If you do not specify
any file names (i.e. save()), then a unique file name is generated with the
prefix "shapefile_" followed by random characters which is used for all three
files. The unique file name is returned as a string.


    >>> targetName = w.save()
    >>> assert("shapefile_" in targetName)

### Saving to File-Like Objects

Just as you can read shapefiles from python file-like objects you can also
write them.


    >>> try:
    ...     from StringIO import StringIO
    ... except ImportError:
    ...     from io import BytesIO as StringIO
    >>> shp = StringIO()
    >>> shx = StringIO()
    >>> dbf = StringIO()
    >>> w.saveShp(shp)
    >>> w.saveShx(shx)
    >>> w.saveDbf(dbf)
    >>> # Normally you would call the "StringIO.getvalue()" method on these objects.
    >>> shp = shx = dbf = None
    
## Python Geo Interface

The Python \_\_geo_interface\_\_ convention provides a data interchange interface
among geospatial Python libraries. The interface returns data as GeoJSON which gives you
nice compatibility with other libraries and tools including Shapely, Fiona, and PostGIS. 
More information on the \_\_geo_interface\_\_ protocol can be found at:
[https://gist.github.com/sgillies/2217756](https://gist.github.com/sgillies/2217756).
More information on GeoJSON is available at [http://geojson.org](http://geojson.org).


    >>> s = sf.shape(0)
    >>> s.__geo_interface__["type"]
    'MultiPolygon'
    
Just as the library can expose its objects to other applications through the geo interface, 
it also supports receiving objects with the geo interface from other applications. 
To write shapes based on GeoJSON objects, simply send an object with the geo interface or a 
GeoJSON dictionary to the shape() method instead of a Shape object. Alternatively, you can
construct a Shape object from GeoJSON using the "geojson_as_shape()" function. 


    >>> w = shapefile.Writer()
    >>> w.field('name', 'C')
    
    >>> w.shape( {"type":"Point", "coordinates":[1,1]} )
    >>> w.record('two')

    >>> w.save('shapefiles/test/geojson')
    
## Working with Large Shapefiles

Despite being a lightweight library, PyShp is designed to be able to read and write 
shapefiles of any size, allowing you to work with hundreds of thousands or even millions 
of records and complex geometries. 

When first creating the Reader class, the library only reads the header information
and leaves the rest of the file contents alone. Once you call the records() and shapes() 
methods however, it will attempt to read the entire file into memory at once. 
For very large files this can result in MemoryError. So when working with large files
it is recommended to use instead the iterShapes(), iterRecords(), or iterShapeRecords()
methods instead. These iterate through the file contents one at a time, enabling you to loop 
through them while keeping memory usage at a minimum. 


    >>> for shape in sf.iterShapes():
    ...     # do something here
    ...     pass
    
    >>> for rec in sf.iterRecords():
    ...     # do something here
    ...     pass
    
    >>> for shapeRec in sf.iterShapeRecords():
    ...     # do something here
    ...     pass

The shapefile Writer class uses a similar streaming approach to keep memory 
usage at a minimum, except you don't have change any of your code. 
The library takes care of this under-the-hood by creating a set of temporary files
and immediately writing each geometry and record to disk the moment they 
are added using shape() or record(). You still have to call save() as usual
in order to specify the final location of the output file and in order
for the header information to be calculated and written to the beginning of the
file. 

This means that as long as you are able to iterate through a source file without having
to load everything into memory, such as a large CSV table or a large shapefile, you can 
process and write any number of items, and even merging many different source files into a single 
large shapefile. If you need to edit or undo any of your writing you would have to read the 
file back in, one record at a time, make your changes, and write it back out. 

## Unicode and Shapefile Encodings

PyShp has full support for unicode and shapefile encodings, so you can always expect to be working
with unicode strings in shapefiles that have text fields. 
Most shapefiles are written in UTF-8 encoding, PyShp's default encoding, so in most cases you don't 
have to specify the encoding. For reading shapefiles in any other encoding, such as Latin-1, just 
supply the encoding option when creating the Reader class. 


    >>> r = shapefile.Reader("shapefiles/test/latin1.shp", encoding="latin1")
    >>> r.record(0) == [2, u'Ñandú']
    True
    
Once you have loaded the shapefile, you may choose to save it using another more supportive encoding such 
as UTF-8. Provided the new encoding supports the characters you are trying to write, reading it back in 
should give you the same unicode string you started with. 


    >>> w = shapefile.Writer(encoding="utf8")
    >>> w.fields = r.fields[1:]
    >>> w.record(*r.record(0))
    >>> w.null()
    >>> w.save("shapefiles/test/latin_as_utf8.shp")
    
    >>> r = shapefile.Reader("shapefiles/test/latin_as_utf8.shp", encoding="utf8")
    >>> r.record(0) == [2, u'Ñandú']
    True
    
If you supply the wrong encoding and the string is unable to be decoded, PyShp will by default raise an
exception. If however, on rare occasion, you are unable to find the correct encoding and want to ignore
or replace encoding errors, you can specify the "encodingErrors" to be used by the decode method. This
applies to both reading and writing. 


    >>> r = shapefile.Reader("shapefiles/test/latin1.shp", encoding="ascii", encodingErrors="replace")
    >>> r.record(0) == [2, u'�and�']
    True

# Testing

The testing framework is doctest, which are located in this file README.md.
In the same folder as README.md and shapefile.py, from the command line run 
```
$ python shapefile.py
``` 

Linux/Mac and similar platforms will need to run `$ dos2unix README.md` in order
correct line endings in README.md.<|MERGE_RESOLUTION|>--- conflicted
+++ resolved
@@ -124,17 +124,11 @@
 The "Reader" class can be used as a context manager, to ensure open file
 objects are properly closed when done reading the data:
 
-<<<<<<< HEAD
-	>>> with shapefile.Reader("shapefiles/blockgroups.shp") as shp:
-	...     print(shp)
-	shapefiles/blockgroups.shp [663 shapes (type 'POLYGON'), 663 records (44 fields)]
-=======
     >>> with shapefile.Reader("shapefiles/blockgroups.shp") as shp:
     ...     print(shp)
     shapefile Reader
         663 shapes (type 'POLYGON')
         663 records (44 fields)
->>>>>>> 34274a81
 
 ### Reading Shapefile Meta-Data
 
@@ -143,8 +137,8 @@
 shapeType attribute. 
 
 
-    >>> sf.shapeType
-    5
+	>>> sf.shapeType
+	5
 
 Shape types are represented by numbers between 0 and 31 as defined by the
 shapefile specification and listed below. It is important to note that numbering system has
@@ -345,14 +339,11 @@
 To read a single record call the record() method with the record's index:
 
 
-    >>> rec = sf.record(3)
-
-    >>> rec[1:3]
-    ['060750601001', 4715]
-
-    >>> rec.BKG_KEY
-    '060750601001'
-    
+	>>> rec = sf.record(3)
+
+	>>> rec[1:3]
+	['060750601001', 4715]
+
 ### Reading Geometry and Records Simultaneously
 
 You may want to examine both the geometry and the attributes for a record at
@@ -366,39 +357,39 @@
 list of field values as demonstrated in the "Reading Records" section.
 
 
-    >>> shapeRecs = sf.shapeRecords()
+	>>> shapeRecs = sf.shapeRecords()
 
 Let's read the blockgroup key and the population for the 4th blockgroup:
 
 
-    >>> shapeRecs[3].record[1:3]
-    ['060750601001', 4715]
+	>>> shapeRecs[3].record[1:3]
+	['060750601001', 4715]
 
 Now let's read the first two points for that same record:
 
 
-    >>> points = shapeRecs[3].shape.points[0:2]
-
-    >>> len(points)
-    2
+	>>> points = shapeRecs[3].shape.points[0:2]
+
+	>>> len(points)
+	2
 
 The shapeRecord() method reads a single shape/record pair at the specified index.
 To get the 4th shape record from the blockgroups shapefile use the third index:
 
 
-    >>> shapeRec = sf.shapeRecord(3)
+	>>> shapeRec = sf.shapeRecord(3)
 
 The blockgroup key and population count:
 
 
-    >>> shapeRec.record[1:3]
-    ['060750601001', 4715]
-
-    >>> points = shapeRec.shape.points[0:2]
-
-    >>> len(points)
-    2
-    
+	>>> shapeRec.record[1:3]
+	['060750601001', 4715]
+
+	>>> points = shapeRec.shape.points[0:2]
+
+	>>> len(points)
+	2
+	
 
 ## Writing Shapefiles
 
@@ -422,7 +413,7 @@
 Create an instance of the Writer class to begin creating a shapefile:
 
 
-    >>> w = shapefile.Writer()
+	>>> w = shapefile.Writer()
 
 ### Setting the Shape Type
 
@@ -437,18 +428,18 @@
 To manually set the shape type for a Writer object when creating the Writer:
 
 
-    >>> w = shapefile.Writer(shapeType=3)
-
-    >>> w.shapeType
-    3
+	>>> w = shapefile.Writer(shapeType=3)
+
+	>>> w.shapeType
+	3
 
 OR you can set it after the Writer is created:
 
 
-    >>> w.shapeType = 1
-
-    >>> w.shapeType
-    1
+	>>> w.shapeType = 1
+
+	>>> w.shapeType
+	1
 
 ### Geometry and Record Balancing
 
@@ -457,17 +448,17 @@
 must take care to add records and shapes in the same order so that the record
 data lines up with the geometry data. For example:
 
-    
-    >>> w = shapefile.Writer(shapeType=shapefile.POINT)
-    >>> w.field("field1", "C")
-    >>> w.field("field2", "C")
-    
-    >>> w.record("row", "one")
-    >>> w.point(1, 1)
-    
-    >>> w.record("row", "two")
-    >>> w.point(2, 2)
-    
+	
+	>>> w = shapefile.Writer(shapeType=shapefile.POINT)
+	>>> w.field("field1", "C")
+	>>> w.field("field2", "C")
+	
+	>>> w.record("row", "one")
+	>>> w.point(1, 1)
+	
+	>>> w.record("row", "two")
+	>>> w.point(2, 2)
+	
 To help prevent accidental misalignment pyshp has an "auto balance" feature to
 make sure when you add either a shape or a record the two sides of the
 equation line up. This way if you forget to update an entry the
@@ -477,12 +468,12 @@
 
 
     >>> w.autoBalance = 1
-    >>> w.record("row", "three")
-    >>> w.record("row", "four")
-    >>> w.point(4, 4)
-    
-    >>> w.recNum == w.shpNum
-    True
+	>>> w.record("row", "three")
+	>>> w.record("row", "four")
+	>>> w.point(4, 4)
+	
+	>>> w.recNum == w.shpNum
+	True
 
 You also have the option of manually calling the balance() method at any time
 to ensure the other side is up to date. When balancing is used
@@ -493,15 +484,15 @@
 
 
     >>> w.autoBalance = 0
-    >>> w.record("row", "five")
-    >>> w.record("row", "six")
-    >>> w.record("row", "seven")
-    >>> w.point(5, 5)
-    >>> w.point(6, 6)
-    >>> w.balance()
-    
-    >>> w.recNum == w.shpNum
-    True
+	>>> w.record("row", "five")
+	>>> w.record("row", "six")
+	>>> w.record("row", "seven")
+	>>> w.point(5, 5)
+	>>> w.point(6, 6)
+	>>> w.balance()
+	
+	>>> w.recNum == w.shpNum
+	True
 
 If you do not use the autobalance or balance method and forget to manually
 balance the geometry and attributes the shapefile will be viewed as corrupt by
@@ -521,13 +512,13 @@
 is PointZ or PointM. 
 
 
-    >>> w = shapefile.Writer()
-    >>> w.field('name', 'C')
-    
-    >>> w.point(122, 37) 
-    >>> w.record('point1')
-    
-    >>> w.save('shapefiles/test/point')
+	>>> w = shapefile.Writer()
+	>>> w.field('name', 'C')
+	
+	>>> w.point(122, 37) 
+	>>> w.record('point1')
+	
+	>>> w.save('shapefiles/test/point')
 
 **Adding a Polygon shape**
 
@@ -536,46 +527,46 @@
 automatically enforces closed polygons. 
 
 
-    >>> w = shapefile.Writer()
-    >>> w.field('name', 'C')
-
-    >>> w.poly(parts=[[[122,37,4,9], [117,36,3,4]], [[115,32,8,8],
-    ... [118,20,6,4], [113,24]]])
-    >>> w.record('polygon1')
-    
-    >>> w.save('shapefiles/test/polygon')
+	>>> w = shapefile.Writer()
+	>>> w.field('name', 'C')
+
+	>>> w.poly(parts=[[[122,37,4,9], [117,36,3,4]], [[115,32,8,8],
+	... [118,20,6,4], [113,24]]])
+	>>> w.record('polygon1')
+	
+	>>> w.save('shapefiles/test/polygon')
 
 **Adding a Line shape**
 
 A line must have at least two points.
 Because of the similarities between polygon and line types it is possible to create
 a line shape using either the "line" or "poly" method.
-    
-    
-    >>> w = shapefile.Writer()
-    >>> w.field('name', 'C')
-    
-    >>> w.line(parts=[[[1,5],[5,5],[5,1],[3,3],[1,1]]])
-    >>> w.poly(parts=[[[1,3],[5,3]]], shapeType=shapefile.POLYLINE)
-    
-    >>> w.record('line1')
-    >>> w.record('line2')
-    
-    >>> w.save('shapefiles/test/line')
-    
+	
+	
+	>>> w = shapefile.Writer()
+	>>> w.field('name', 'C')
+	
+	>>> w.line(parts=[[[1,5],[5,5],[5,1],[3,3],[1,1]]])
+	>>> w.poly(parts=[[[1,3],[5,3]]], shapeType=shapefile.POLYLINE)
+	
+	>>> w.record('line1')
+	>>> w.record('line2')
+	
+	>>> w.save('shapefiles/test/line')
+	
 **Adding a Null shape**
 
 Because Null shape types (shape type 0) have no geometry the "null" method is
 called without any arguments.  This type of shapefile is rarely used but it is valid.
 
 
-    >>> w = shapefile.Writer()
-    >>> w.field('name', 'C')
-
-    >>> w.null()
-    >>> w.record('nullgeom')
-
-    >>> w.save('shapefiles/test/null')
+	>>> w = shapefile.Writer()
+	>>> w.field('name', 'C')
+
+	>>> w.null()
+	>>> w.record('nullgeom')
+
+	>>> w.save('shapefiles/test/null')
 
 **Adding from an existing Shape object**
 
@@ -583,16 +574,16 @@
 This can be particularly useful for copying from one file to another:
 
 
-    >>> r = shapefile.Reader('shapefiles/test/polygon')
-
-    >>> w = shapefile.Writer()
-    >>> w.fields = r.fields[1:] # skip first deletion field
-
-    >>> for shaperec in r.iterShapeRecords():
-    ...     w.record(*shaperec.record)
-    ...     w.shape(shaperec.shape)
-
-    >>> w.save('shapefiles/test/copy')
+	>>> r = shapefile.Reader('shapefiles/test/polygon')
+
+	>>> w = shapefile.Writer()
+	>>> w.fields = r.fields[1:] # skip first deletion field
+
+	>>> for shaperec in r.iterShapeRecords():
+	...     w.record(*shaperec.record)
+	...     w.shape(shaperec.shape)
+
+	>>> w.save('shapefiles/test/copy')
 
 
 ### Adding Records
@@ -607,42 +598,22 @@
 length of text values to save space:
 
 
-    >>> w = shapefile.Writer()
-    >>> w.field('TEXT', 'C')
-    >>> w.field('SHORT_TEXT', 'C', size=5)
-    >>> w.field('LONG_TEXT', 'C', size=250)
-    >>> w.null()
-    >>> w.record('Hello', 'World', 'World'*50)
-    >>> w.save('shapefiles/test/dtype')
-    
-    >>> r = shapefile.Reader('shapefiles/test/dtype')
-    >>> assert r.record(0) == ['Hello', 'World', 'World'*50]
+	>>> w = shapefile.Writer()
+	>>> w.field('TEXT', 'C')
+	>>> w.field('SHORT_TEXT', 'C', size=5)
+	>>> w.field('LONG_TEXT', 'C', size=250)
+	>>> w.null()
+	>>> w.record('Hello', 'World', 'World'*50)
+	>>> w.save('shapefiles/test/dtype')
+	
+	>>> r = shapefile.Reader('shapefiles/test/dtype')
+	>>> assert r.record(0) == ['Hello', 'World', 'World'*50]
 
 Date fields are created using the 'D' type, and can be created using either 
 date objects, lists, or a YYYYMMDD formatted string. 
 Field length or decimal have no impact on this type:
 
 
-<<<<<<< HEAD
-    >>> from datetime import date
-    >>> w = shapefile.Writer()
-    >>> w.field('DATE', 'D')
-    >>> w.null()
-    >>> w.null()
-    >>> w.null()
-    >>> w.null()
-    >>> w.record(date(1998,1,30))
-    >>> w.record([1998,1,30])
-    >>> w.record('19980130')
-    >>> w.record(None)
-    >>> w.save('shapefiles/test/dtype')
-    
-    >>> r = shapefile.Reader('shapefiles/test/dtype')
-    >>> assert r.record(0) == [date(1998,1,30)]
-    >>> assert r.record(1) == [date(1998,1,30)]
-    >>> assert r.record(2) == [date(1998,1,30)]
-    >>> assert r.record(3) == [None]
-=======
 	>>> from datetime import date
 	>>> w = shapefile.Writer()
 	>>> w.field('DATE', 'D')
@@ -661,7 +632,6 @@
 	>>> assert r.record(1) == [date(1998,1,30)]
 	>>> assert r.record(2) == [date(1998,1,30)]
 	>>> assert r.record(3) == [None]
->>>>>>> 34274a81
 
 Numeric fields are created using the 'N' type (or the 'F' type, which is exactly the same). 
 By default the fourth decimal argument is set to zero, essentially creating an integer field. 
@@ -670,70 +640,70 @@
 (including comma and minus). 
 
 
-    >>> w = shapefile.Writer()
-    >>> w.field('INT', 'N')
-    >>> w.field('LOWPREC', 'N', decimal=2)
-    >>> w.field('MEDPREC', 'N', decimal=10)
-    >>> w.field('HIGHPREC', 'N', decimal=30)
-    >>> w.field('FTYPE', 'F', decimal=10)
-    >>> w.field('LARGENR', 'N', 101)
-    >>> nr = 1.3217328
-    >>> w.null()
-    >>> w.null()
-    >>> w.record(INT=nr, LOWPREC=nr, MEDPREC=nr, HIGHPREC=-3.2302e-25, FTYPE=nr, LARGENR=int(nr)*10**100)
-    >>> w.record(None, None, None, None, None, None)
-    >>> w.save('shapefiles/test/dtype')
-    
-    >>> r = shapefile.Reader('shapefiles/test/dtype')
-    >>> assert r.record(0) == [1, 1.32, 1.3217328, -3.2302e-25, 1.3217328, 10000000000000000000000000000000000000000000000000000000000000000000000000000000000000000000000000000]
-    >>> assert r.record(1) == [None, None, None, None, None, None]
-
-    
+	>>> w = shapefile.Writer()
+	>>> w.field('INT', 'N')
+	>>> w.field('LOWPREC', 'N', decimal=2)
+	>>> w.field('MEDPREC', 'N', decimal=10)
+	>>> w.field('HIGHPREC', 'N', decimal=30)
+	>>> w.field('FTYPE', 'F', decimal=10)
+	>>> w.field('LARGENR', 'N', 101)
+	>>> nr = 1.3217328
+	>>> w.null()
+	>>> w.null()
+	>>> w.record(INT=nr, LOWPREC=nr, MEDPREC=nr, HIGHPREC=-3.2302e-25, FTYPE=nr, LARGENR=int(nr)*10**100)
+	>>> w.record(None, None, None, None, None, None)
+	>>> w.save('shapefiles/test/dtype')
+	
+	>>> r = shapefile.Reader('shapefiles/test/dtype')
+	>>> assert r.record(0) == [1, 1.32, 1.3217328, -3.2302e-25, 1.3217328, 10000000000000000000000000000000000000000000000000000000000000000000000000000000000000000000000000000]
+	>>> assert r.record(1) == [None, None, None, None, None, None]
+
+	
 Finally, we can create boolean fields by setting the type to 'L'. 
 This field can take True or False values, or 1 (True) or 0 (False). 
 None is interpreted as missing. 
 
 
-    >>> w = shapefile.Writer()
-    >>> w.field('BOOLEAN', 'L')
-    >>> w.null()
-    >>> w.null()
-    >>> w.null()
-    >>> w.null()
-    >>> w.null()
-    >>> w.null()
-    >>> w.record(True)
-    >>> w.record(1)
-    >>> w.record(False)
-    >>> w.record(0)
-    >>> w.record(None)
-    >>> w.record("Nonesense")
-    >>> w.save('shapefiles/test/dtype')
-    
-    >>> r = shapefile.Reader('shapefiles/test/dtype')
-    >>> r.record(0)
-    [True]
-    >>> r.record(1)
-    [True]
-    >>> r.record(2)
-    [False]
-    >>> r.record(3)
-    [False]
-    >>> r.record(4)
-    [None]
-    >>> r.record(5)
-    [None]
-    
+	>>> w = shapefile.Writer()
+	>>> w.field('BOOLEAN', 'L')
+	>>> w.null()
+	>>> w.null()
+	>>> w.null()
+	>>> w.null()
+	>>> w.null()
+	>>> w.null()
+	>>> w.record(True)
+	>>> w.record(1)
+	>>> w.record(False)
+	>>> w.record(0)
+	>>> w.record(None)
+	>>> w.record("Nonesense")
+	>>> w.save('shapefiles/test/dtype')
+	
+	>>> r = shapefile.Reader('shapefiles/test/dtype')
+	>>> r.record(0)
+	[True]
+	>>> r.record(1)
+	[True]
+	>>> r.record(2)
+	[False]
+	>>> r.record(3)
+	[False]
+	>>> r.record(4)
+	[None]
+	>>> r.record(5)
+	[None]
+	
 You can also add attributes using keyword arguments where the keys are field names.
 
 
-    >>> w = shapefile.Writer()
-    >>> w.field('FIRST_FLD','C','40')
-    >>> w.field('SECOND_FLD','C','40')
-    >>> w.record('First', 'Line')
-    >>> w.record(FIRST_FLD='First', SECOND_FLD='Line')
-    
-    
+	>>> w = shapefile.Writer()
+	>>> w.field('FIRST_FLD','C','40')
+	>>> w.field('SECOND_FLD','C','40')
+	>>> w.record('First', 'Line')
+	>>> w.record(FIRST_FLD='First', SECOND_FLD='Line')
+	
+	
 
 ### File Names
 
@@ -747,8 +717,8 @@
 files. The unique file name is returned as a string.
 
 
-    >>> targetName = w.save()
-    >>> assert("shapefile_" in targetName)
+	>>> targetName = w.save()
+	>>> assert("shapefile_" in targetName)
 
 ### Saving to File-Like Objects
 
@@ -756,19 +726,19 @@
 write them.
 
 
-    >>> try:
-    ...     from StringIO import StringIO
-    ... except ImportError:
-    ...     from io import BytesIO as StringIO
-    >>> shp = StringIO()
-    >>> shx = StringIO()
-    >>> dbf = StringIO()
-    >>> w.saveShp(shp)
-    >>> w.saveShx(shx)
-    >>> w.saveDbf(dbf)
-    >>> # Normally you would call the "StringIO.getvalue()" method on these objects.
-    >>> shp = shx = dbf = None
-    
+	>>> try:
+	...     from StringIO import StringIO
+	... except ImportError:
+	...     from io import BytesIO as StringIO
+	>>> shp = StringIO()
+	>>> shx = StringIO()
+	>>> dbf = StringIO()
+	>>> w.saveShp(shp)
+	>>> w.saveShx(shx)
+	>>> w.saveDbf(dbf)
+	>>> # Normally you would call the "StringIO.getvalue()" method on these objects.
+	>>> shp = shx = dbf = None
+	
 ## Python Geo Interface
 
 The Python \_\_geo_interface\_\_ convention provides a data interchange interface
@@ -779,10 +749,10 @@
 More information on GeoJSON is available at [http://geojson.org](http://geojson.org).
 
 
-    >>> s = sf.shape(0)
-    >>> s.__geo_interface__["type"]
-    'MultiPolygon'
-    
+	>>> s = sf.shape(0)
+	>>> s.__geo_interface__["type"]
+	'MultiPolygon'
+	
 Just as the library can expose its objects to other applications through the geo interface, 
 it also supports receiving objects with the geo interface from other applications. 
 To write shapes based on GeoJSON objects, simply send an object with the geo interface or a 
@@ -790,14 +760,14 @@
 construct a Shape object from GeoJSON using the "geojson_as_shape()" function. 
 
 
-    >>> w = shapefile.Writer()
-    >>> w.field('name', 'C')
-    
-    >>> w.shape( {"type":"Point", "coordinates":[1,1]} )
-    >>> w.record('two')
-
-    >>> w.save('shapefiles/test/geojson')
-    
+	>>> w = shapefile.Writer()
+	>>> w.field('name', 'C')
+	
+	>>> w.shape( {"type":"Point", "coordinates":[1,1]} )
+	>>> w.record('two')
+
+	>>> w.save('shapefiles/test/geojson')
+	
 ## Working with Large Shapefiles
 
 Despite being a lightweight library, PyShp is designed to be able to read and write 
@@ -813,17 +783,17 @@
 through them while keeping memory usage at a minimum. 
 
 
-    >>> for shape in sf.iterShapes():
-    ...     # do something here
-    ...     pass
-    
-    >>> for rec in sf.iterRecords():
-    ...     # do something here
-    ...     pass
-    
-    >>> for shapeRec in sf.iterShapeRecords():
-    ...     # do something here
-    ...     pass
+	>>> for shape in sf.iterShapes():
+	...     # do something here
+	...     pass
+	
+	>>> for rec in sf.iterRecords():
+	...     # do something here
+	...     pass
+	
+	>>> for shapeRec in sf.iterShapeRecords():
+	...     # do something here
+	...     pass
 
 The shapefile Writer class uses a similar streaming approach to keep memory 
 usage at a minimum, except you don't have change any of your code. 
@@ -849,34 +819,34 @@
 supply the encoding option when creating the Reader class. 
 
 
-    >>> r = shapefile.Reader("shapefiles/test/latin1.shp", encoding="latin1")
-    >>> r.record(0) == [2, u'Ñandú']
-    True
-    
+	>>> r = shapefile.Reader("shapefiles/test/latin1.shp", encoding="latin1")
+	>>> r.record(0) == [2, u'Ñandú']
+	True
+	
 Once you have loaded the shapefile, you may choose to save it using another more supportive encoding such 
 as UTF-8. Provided the new encoding supports the characters you are trying to write, reading it back in 
 should give you the same unicode string you started with. 
 
 
-    >>> w = shapefile.Writer(encoding="utf8")
-    >>> w.fields = r.fields[1:]
-    >>> w.record(*r.record(0))
-    >>> w.null()
-    >>> w.save("shapefiles/test/latin_as_utf8.shp")
-    
-    >>> r = shapefile.Reader("shapefiles/test/latin_as_utf8.shp", encoding="utf8")
-    >>> r.record(0) == [2, u'Ñandú']
-    True
-    
+	>>> w = shapefile.Writer(encoding="utf8")
+	>>> w.fields = r.fields[1:]
+	>>> w.record(*r.record(0))
+	>>> w.null()
+	>>> w.save("shapefiles/test/latin_as_utf8.shp")
+	
+	>>> r = shapefile.Reader("shapefiles/test/latin_as_utf8.shp", encoding="utf8")
+	>>> r.record(0) == [2, u'Ñandú']
+	True
+	
 If you supply the wrong encoding and the string is unable to be decoded, PyShp will by default raise an
 exception. If however, on rare occasion, you are unable to find the correct encoding and want to ignore
 or replace encoding errors, you can specify the "encodingErrors" to be used by the decode method. This
 applies to both reading and writing. 
 
 
-    >>> r = shapefile.Reader("shapefiles/test/latin1.shp", encoding="ascii", encodingErrors="replace")
-    >>> r.record(0) == [2, u'�and�']
-    True
+	>>> r = shapefile.Reader("shapefiles/test/latin1.shp", encoding="ascii", encodingErrors="replace")
+	>>> r.record(0) == [2, u'�and�']
+	True
 
 # Testing
 
