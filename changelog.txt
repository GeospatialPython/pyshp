--- conflicted
+++ resolved
@@ -1,4 +1,3 @@
-<<<<<<< HEAD
 VERSION 3.0.0-alpha
 
 2025-08-03
@@ -29,8 +28,6 @@
 	* Speeded up writing shapefiles by up to another ~27% (on top of the recent ~39% improvement in 2.4.1).
 
 
-=======
->>>>>>> b0445c02
 VERSION 2.4.1
 
 2025-07-30
@@ -47,10 +44,6 @@
 	* If this negatively impacts your project, all feedback about this decision is welcome
 	  on our [the discussion page](https://github.com/GeospatialPython/pyshp/discussions/290).
 
-<<<<<<< HEAD
-
-=======
->>>>>>> b0445c02
 VERSION 2.4.0
 
 2025-07-21
@@ -64,10 +57,6 @@
 	* Code quality tools (Ruff format) run on PyShp
 	* Network, non-network, or all doctests selectable via command line args
 	* Network tests made runnable on localhost.
-<<<<<<< HEAD
-
-=======
->>>>>>> b0445c02
 
 VERSION 2.3.1
 
